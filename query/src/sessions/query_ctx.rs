// Copyright 2021 Datafuse Labs.
//
// Licensed under the Apache License, Version 2.0 (the "License");
// you may not use this file except in compliance with the License.
// You may obtain a copy of the License at
//
//     http://www.apache.org/licenses/LICENSE-2.0
//
// Unless required by applicable law or agreed to in writing, software
// distributed under the License is distributed on an "AS IS" BASIS,
// WITHOUT WARRANTIES OR CONDITIONS OF ANY KIND, either express or implied.
// See the License for the specific language governing permissions and
// limitations under the License.

use std::collections::VecDeque;
use std::future::Future;
use std::net::SocketAddr;
use std::sync::atomic::Ordering;
use std::sync::atomic::Ordering::Acquire;
use std::sync::Arc;

use common_base::tokio::task::JoinHandle;
use common_base::Progress;
use common_base::ProgressValues;
use common_base::Runtime;
use common_base::TrySpawn;
use common_contexts::DalContext;
use common_contexts::DalMetrics;
use common_exception::ErrorCode;
use common_exception::Result;
use common_infallible::RwLock;
use common_meta_types::TableInfo;
use common_meta_types::UserInfo;
use common_planners::Expression;
use common_planners::PartInfoPtr;
use common_planners::Partitions;
use common_planners::PlanNode;
use common_planners::ReadDataSourcePlan;
use common_planners::S3ExternalTableInfo;
use common_planners::SourceInfo;
use common_planners::Statistics;
use common_streams::AbortStream;
use common_streams::SendableDataBlockStream;
use common_tracing::tracing;
use opendal::Operator;

use crate::catalogs::Catalog;
use crate::catalogs::DatabaseCatalog;
use crate::clusters::Cluster;
use crate::configs::Config;
use crate::servers::http::v1::HttpQueryHandle;
use crate::sessions::ProcessInfo;
use crate::sessions::QueryContextShared;
use crate::sessions::Session;
use crate::sessions::SessionRef;
use crate::sessions::Settings;
use crate::storages::cache::CacheManager;
use crate::storages::S3ExternalTable;
use crate::storages::Table;
use crate::users::auth::auth_mgr::AuthMgr;
use crate::users::RoleCacheMgr;
use crate::users::UserApiProvider;

pub struct QueryContext {
    version: String,
    statistics: Arc<RwLock<Statistics>>,
    partition_queue: Arc<RwLock<VecDeque<PartInfoPtr>>>,
    shared: Arc<QueryContextShared>,
}

impl QueryContext {
    pub fn create_from(other: Arc<QueryContext>) -> Arc<QueryContext> {
        QueryContext::create_from_shared(other.shared.clone())
    }

    pub fn create_from_shared(shared: Arc<QueryContextShared>) -> Arc<QueryContext> {
        shared.increment_ref_count();

        tracing::debug!("Create QueryContext");

        Arc::new(QueryContext {
            statistics: Arc::new(RwLock::new(Statistics::default())),
            partition_queue: Arc::new(RwLock::new(VecDeque::new())),
            version: format!(
                "DatabendQuery v-{}",
                *crate::configs::DATABEND_COMMIT_VERSION
            ),
            shared,
        })
    }

    /// Build a table instance the plan wants to operate on.
    ///
    /// A plan just contains raw information about a table or table function.
    /// This method builds a `dyn Table`, which provides table specific io methods the plan needs.
    pub fn build_table_from_source_plan(
        &self,
        plan: &ReadDataSourcePlan,
    ) -> Result<Arc<dyn Table>> {
        match &plan.source_info {
            SourceInfo::TableSource(table_info) => {
                self.build_table_by_table_info(table_info, plan.tbl_args.clone())
            }
            SourceInfo::S3ExternalSource(s3_table_info) => {
                self.build_s3_external_by_table_info(s3_table_info, plan.tbl_args.clone())
            }
        }
    }

    // Build fuse/system normal table by table info.
    fn build_table_by_table_info(
        &self,
        table_info: &TableInfo,
        table_args: Option<Vec<Expression>>,
    ) -> Result<Arc<dyn Table>> {
        let catalog = self.get_catalog();

        if table_args.is_none() {
            catalog.get_table_by_info(table_info)
        } else {
            Ok(catalog
                .get_table_function(&table_info.name, table_args)?
                .as_table())
        }
    }

    // Build s3 external table by stage info, this is used in:
    // COPY INTO t1 FROM 's3://'
    // 's3://' here is a s3 external stage, and build it to the external table.
    fn build_s3_external_by_table_info(
        &self,
        table_info: &S3ExternalTableInfo,
        _table_args: Option<Vec<Expression>>,
    ) -> Result<Arc<dyn Table>> {
        S3ExternalTable::try_create(table_info.clone())
    }

    pub fn get_scan_progress(&self) -> Arc<Progress> {
        self.shared.scan_progress.clone()
    }

    pub fn get_scan_progress_value(&self) -> ProgressValues {
        self.shared.scan_progress.as_ref().get_values()
    }

    pub fn get_write_progress(&self) -> Arc<Progress> {
        self.shared.write_progress.clone()
    }

    pub fn get_write_progress_value(&self) -> ProgressValues {
        self.shared.write_progress.as_ref().get_values()
    }

    pub fn get_result_progress(&self) -> Arc<Progress> {
        self.shared.result_progress.clone()
    }

    pub fn get_result_progress_value(&self) -> ProgressValues {
        self.shared.result_progress.as_ref().get_values()
    }

    // Steal n partitions from the partition pool by the pipeline worker.
    // This also can steal the partitions from distributed node.
    pub fn try_get_partitions(&self, num: u64) -> Result<Partitions> {
        let mut partitions = vec![];
        for _ in 0..num {
            match self.partition_queue.write().pop_back() {
                None => break,
                Some(partition) => {
                    partitions.push(partition);
                }
            }
        }
        Ok(partitions)
    }

    // Update the context partition pool from the pipeline builder.
    pub fn try_set_partitions(&self, partitions: Partitions) -> Result<()> {
        for part in partitions {
            self.partition_queue.write().push_back(part);
        }
        Ok(())
    }

    pub fn try_get_statistics(&self) -> Result<Statistics> {
        let statistics = self.statistics.read();
        Ok((*statistics).clone())
    }

    pub fn try_set_statistics(&self, val: &Statistics) -> Result<()> {
        *self.statistics.write() = val.clone();
        Ok(())
    }

    pub fn attach_http_query(&self, handle: HttpQueryHandle) {
        self.shared.attach_http_query_handle(handle);
    }

    pub fn attach_query_str(&self, query: &str) {
        self.shared.attach_query_str(query);
    }

    pub fn attach_query_plan(&self, query_plan: &PlanNode) {
        self.shared.attach_query_plan(query_plan);
    }

    pub fn get_cluster(&self) -> Arc<Cluster> {
        self.shared.get_cluster()
    }

    pub fn get_catalog(&self) -> Arc<DatabaseCatalog> {
        self.shared.get_catalog()
    }

    /// Fetch a Table by db and table name.
    ///
    /// It guaranteed to return a consistent result for multiple calls, in a same query.
    /// E.g.:
    /// ```sql
    /// SELECT * FROM (SELECT * FROM db.table_name) as subquery_1, (SELECT * FROM db.table_name) AS subquery_2
    /// ```
    pub async fn get_table(&self, database: &str, table: &str) -> Result<Arc<dyn Table>> {
        self.shared.get_table(database, table).await
    }

    pub fn get_id(&self) -> String {
        self.shared.init_query_id.as_ref().read().clone()
    }

    pub fn try_create_abortable(&self, input: SendableDataBlockStream) -> Result<AbortStream> {
        let (abort_handle, abort_stream) = AbortStream::try_create(input)?;
        self.shared.add_source_abort_handle(abort_handle);
        Ok(abort_stream)
    }

    pub fn get_current_database(&self) -> String {
        self.shared.get_current_database()
    }

    pub async fn set_current_database(&self, new_database_name: String) -> Result<()> {
        let tenant_id = self.get_tenant();
        let catalog = self.get_catalog();
        match catalog
            .get_database(tenant_id.as_str(), &new_database_name)
            .await
        {
            Ok(_) => self.shared.set_current_database(new_database_name),
            Err(_) => {
                return Err(ErrorCode::UnknownDatabase(format!(
                    "Cannot USE '{}', because the '{}' doesn't exist",
                    new_database_name, new_database_name
                )));
            }
        };

        Ok(())
    }

    pub async fn set_current_tenant(&self, tenant: String) -> Result<()> {
        self.shared.set_current_tenant(tenant);

        Ok(())
    }

    pub fn get_current_user(&self) -> Result<UserInfo> {
        self.shared.get_current_user()
    }

    pub fn get_fuse_version(&self) -> String {
        self.version.clone()
    }

    pub fn get_settings(&self) -> Arc<Settings> {
        self.shared.get_settings()
    }

    pub fn get_config(&self) -> Config {
        self.shared.get_config()
    }

    pub fn get_tenant(&self) -> String {
        self.shared.get_tenant()
    }

    pub fn get_subquery_name(&self, _query: &PlanNode) -> String {
        let index = self.shared.subquery_index.fetch_add(1, Ordering::Relaxed);
        format!("_subquery_{}", index)
    }

    // Get user manager api.
    pub fn get_user_manager(&self) -> Arc<UserApiProvider> {
        self.shared.get_user_manager()
    }

    pub fn get_auth_manager(&self) -> Arc<AuthMgr> {
        self.shared.get_auth_manager()
    }

    pub fn get_role_cache_manager(&self) -> Arc<RoleCacheMgr> {
        self.shared.get_role_cache_manager()
    }

    // Get the current session.
    pub fn get_current_session(self: &Arc<Self>) -> Arc<Session> {
        self.shared.session.clone()
    }

    // Get one session by session id.
    pub async fn get_session_by_id(self: &Arc<Self>, id: &str) -> Option<SessionRef> {
        self.shared
            .session
            .get_session_manager()
            .get_session_by_id(id)
            .await
    }

    // Get all the processes list info.
    pub async fn get_processes_info(self: &Arc<Self>) -> Vec<ProcessInfo> {
        self.shared
            .session
            .get_session_manager()
            .processes_info()
            .await
    }

    /// Get the data accessor metrics.
    pub fn get_dal_metrics(&self) -> DalMetrics {
        self.shared.dal_ctx.get_metrics().as_ref().clone()
    }

    /// Get the session running query.
    pub fn get_query_str(&self) -> String {
        self.shared.get_query_str()
    }

    /// Get the client socket address.
    pub fn get_client_address(&self) -> Option<SocketAddr> {
        self.shared.session.session_ctx.get_client_host()
    }

    /// Get the storage cache manager
    pub fn get_storage_cache_manager(&self) -> Arc<CacheManager> {
        self.shared.session.session_mgr.get_storage_cache_manager()
    }

    // Get the storage data accessor operator from the session manager.
    pub async fn get_storage_operator(&self) -> Result<Operator> {
        let operator = self.shared.session.get_storage_operator();
        Ok(operator.layer(self.shared.dal_ctx.as_ref().clone()))
    }

    pub fn get_dal_context(&self) -> &DalContext {
        self.shared.dal_ctx.as_ref()
    }

<<<<<<< HEAD
    pub async fn reload_config(&self) -> Result<()> {
        self.shared.reload_config().await
=======
    pub fn get_storage_runtime(&self) -> &Runtime {
        self.shared.session.session_mgr.get_storage_runtime()
>>>>>>> fa2c0c1f
    }
}

impl TrySpawn for QueryContext {
    /// Spawns a new asynchronous task, returning a tokio::JoinHandle for it.
    /// The task will run in the current context thread_pool not the global.
    fn try_spawn<T>(&self, task: T) -> Result<JoinHandle<T::Output>>
    where
        T: Future + Send + 'static,
        T::Output: Send + 'static,
    {
        Ok(self.shared.try_get_runtime()?.spawn(task))
    }
}

impl std::fmt::Debug for QueryContext {
    fn fmt(&self, f: &mut std::fmt::Formatter<'_>) -> std::fmt::Result {
        write!(f, "{:?}", self.get_current_user())
    }
}

impl Drop for QueryContext {
    fn drop(&mut self) {
        self.shared.destroy_context_ref()
    }
}

impl QueryContextShared {
    pub(in crate::sessions) fn destroy_context_ref(&self) {
        if self.ref_count.fetch_sub(1, Ordering::Release) == 1 {
            std::sync::atomic::fence(Acquire);
            tracing::debug!("Destroy QueryContext");
            self.session.destroy_context_shared();
        }
    }

    pub(in crate::sessions) fn increment_ref_count(&self) {
        self.ref_count.fetch_add(1, Ordering::Relaxed);
    }
}<|MERGE_RESOLUTION|>--- conflicted
+++ resolved
@@ -353,13 +353,12 @@
         self.shared.dal_ctx.as_ref()
     }
 
-<<<<<<< HEAD
+    pub fn get_storage_runtime(&self) -> &Runtime {
+        self.shared.session.session_mgr.get_storage_runtime()
+    }
+
     pub async fn reload_config(&self) -> Result<()> {
         self.shared.reload_config().await
-=======
-    pub fn get_storage_runtime(&self) -> &Runtime {
-        self.shared.session.session_mgr.get_storage_runtime()
->>>>>>> fa2c0c1f
     }
 }
 
