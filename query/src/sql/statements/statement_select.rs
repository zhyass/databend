--- conflicted
+++ resolved
@@ -68,28 +68,15 @@
         let mut joined_schema = analyzer.analyze(self).await?;
 
         let mut ir = QueryNormalizer::normalize(ctx.clone(), self).await?;
-<<<<<<< HEAD
-        tracing::debug!("\nQueryASTIR after normalize:\n{:?}", ir);
 
         QualifiedRewriter::rewrite(&joined_schema, ctx.clone(), &mut ir)?;
-        tracing::debug!("\nQueryASTIR after qualified rewrite:\n{:?}", ir);
 
         let has_aggregation = !find_aggregate_exprs(&ir.projection_expressions).is_empty();
         QueryCollectPushDowns::collect_extras(&mut ir, &mut joined_schema, has_aggregation)?;
-        tracing::debug!("\nQueryASTIR after push downs:\n{:?}", ir);
 
         // todo collect window_functions @doki
-=======
-
-        QualifiedRewriter::rewrite(&joined_schema, ctx.clone(), &mut ir)?;
-
-        let has_aggregation = !find_aggregate_exprs(&ir.projection_expressions).is_empty();
-        QueryCollectPushDowns::collect_extras(&mut ir, &mut joined_schema, has_aggregation)?;
->>>>>>> caf9991b
 
         let analyze_state = self.analyze_query(ir).await?;
-        tracing::debug!("\nQueryAnalyzeState:\n{:?}", analyze_state);
-
         self.check_and_finalize(joined_schema, analyze_state, ctx)
             .await
     }
@@ -165,7 +152,6 @@
             Self::analyze_aggregate(&ir.aggregate_expressions, &mut analyze_state)?;
         }
 
-<<<<<<< HEAD
         if !ir.window_expressions.is_empty() {
             let mut expressions = Vec::with_capacity(analyze_state.expressions.len());
             for expression in &analyze_state.expressions {
@@ -176,10 +162,10 @@
             analyze_state.expressions = expressions;
 
             Self::analyze_window(&ir.window_expressions, &mut analyze_state)?;
-=======
+        }
+
         if ir.distinct {
             Self::analyze_distinct(&ir.projection_expressions, &mut analyze_state)?;
->>>>>>> caf9991b
         }
 
         Ok(analyze_state)
@@ -203,10 +189,6 @@
         Ok(())
     }
 
-<<<<<<< HEAD
-    fn analyze_window(exprs: &[Expression], state: &mut QueryAnalyzeState) -> Result<()> {
-        let window_functions = find_window_exprs(exprs);
-=======
     fn analyze_distinct(
         projection_exprs: &[Expression],
         state: &mut QueryAnalyzeState,
@@ -218,12 +200,18 @@
             };
 
             // support select distinct aggr_func()...
+            // todo may need before_distinct_expressions @doki
             let distinct_expr = rebase_expr(&distinct_expr, &state.group_by_expressions)?;
             let distinct_expr = rebase_expr(&distinct_expr, &state.aggregate_expressions)?;
+            let distinct_expr = rebase_expr(&distinct_expr, &state.window_expressions)?;
             state.distinct_expressions.push(distinct_expr);
         }
 
->>>>>>> caf9991b
+        Ok(())
+    }
+
+    fn analyze_window(exprs: &[Expression], state: &mut QueryAnalyzeState) -> Result<()> {
+        let window_functions = find_window_exprs(exprs);
         Ok(())
     }
 
