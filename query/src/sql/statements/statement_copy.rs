// Copyright 2021 Datafuse Labs.
//
// Licensed under the Apache License, Version 2.0 (the "License");
// you may not use this file except in compliance with the License.
// You may obtain a copy of the License at
//
//     http://www.apache.org/licenses/LICENSE-2.0
//
// Unless required by applicable law or agreed to in writing, software
// distributed under the License is distributed on an "AS IS" BASIS,
// WITHOUT WARRANTIES OR CONDITIONS OF ANY KIND, either express or implied.
// See the License for the specific language governing permissions and
// limitations under the License.

use std::collections::BTreeMap;
use std::str::FromStr;
use std::sync::Arc;

use common_datavalues::DataSchemaRefExt;
use common_exception::ErrorCode;
use common_exception::Result;
use common_meta_types::OnErrorMode;
use common_meta_types::StageParams;
use common_meta_types::StageType;
use common_meta_types::UserStageInfo;
use common_planners::CopyPlan;
use common_planners::PlanNode;
use common_planners::ReadDataSourcePlan;
use common_planners::SourceInfo;
use common_planners::StageTableInfo;
use common_planners::ValidationMode;
use sqlparser::ast::Ident;
use sqlparser::ast::ObjectName;

use super::location_to_stage_path;
use super::parse_copy_file_format_options;
use super::parse_stage_storage;
use crate::sessions::QueryContext;
use crate::sql::statements::resolve_table;
use crate::sql::statements::AnalyzableStatement;
use crate::sql::statements::AnalyzedResult;

#[derive(Debug, Clone, PartialEq)]
pub struct DfCopy {
    pub name: ObjectName,
    pub columns: Vec<Ident>,
    pub location: String,
    pub credential_options: BTreeMap<String, String>,
    pub encryption_options: BTreeMap<String, String>,
    pub file_format_options: BTreeMap<String, String>,
    pub files: Vec<String>,
    pub pattern: String,
    pub on_error: String,
    pub size_limit: String,
    pub validation_mode: String,
}

#[async_trait::async_trait]
impl AnalyzableStatement for DfCopy {
    async fn analyze(&self, ctx: Arc<QueryContext>) -> Result<AnalyzedResult> {
        let (catalog_name, db_name, tbl_name) = resolve_table(&ctx, &self.name, "COPY")?;
        let table = ctx.get_table(&catalog_name, &db_name, &tbl_name).await?;
        let mut schema = table.schema();
        let tbl_id = table.get_id();

        if !self.columns.is_empty() {
            let fields = self
                .columns
                .iter()
                .map(|ident| schema.field_with_name(&ident.value).map(|v| v.clone()))
                .collect::<Result<Vec<_>>>()?;

            schema = DataSchemaRefExt::create(fields);
        }

        // Stage info.
        let (mut stage_info, path) = if self.location.starts_with('@') {
            self.analyze_named(&ctx).await?
        } else {
            self.analyze_location().await?
        };

        if !self.file_format_options.is_empty() {
            stage_info.file_format_options =
                parse_copy_file_format_options(&self.file_format_options)?;
        }

        // Copy options.
        {
            // on_error.
            if !self.on_error.is_empty() {
                stage_info.copy_options.on_error =
                    OnErrorMode::from_str(&self.on_error).map_err(ErrorCode::SyntaxException)?;
            }

            // size_limit.
            if !self.size_limit.is_empty() {
                let size_limit = self.size_limit.parse::<usize>().map_err(|_e| {
                    ErrorCode::SyntaxException(format!(
                        "size_limit must be number, got: {}",
                        self.size_limit
                    ))
                })?;
                stage_info.copy_options.size_limit = size_limit;
            }
        }

        // Validation mode.
        let validation_mode = ValidationMode::from_str(self.validation_mode.as_str())
            .map_err(ErrorCode::SyntaxException)?;

        // Read source plan.
        let from = ReadDataSourcePlan {
<<<<<<< HEAD
            catalog: catalog_name.clone(),
            source_info: SourceInfo::S3StageSource(S3StageTableInfo {
=======
            source_info: SourceInfo::StageSource(StageTableInfo {
>>>>>>> d6253aa0
                schema: schema.clone(),
                stage_info,
                path,
                files: vec![],
            }),
            scan_fields: None,
            parts: vec![],
            statistics: Default::default(),
            description: "".to_string(),
            tbl_args: None,
            push_downs: None,
        };

        // Pattern.
        let pattern = self.pattern.clone();

        // Copy plan.
        let plan_node = CopyPlan {
            catalog_name,
            db_name,
            tbl_name,
            tbl_id,
            schema,
            from,
            validation_mode,
            files: self.files.clone(),
            pattern,
        };

        Ok(AnalyzedResult::SimpleQuery(Box::new(PlanNode::Copy(
            plan_node,
        ))))
    }
}

impl DfCopy {
    // Named stage(start with `@`):
    // copy into mytable from @my_ext_stage
    // file_format = (type = csv);
    async fn analyze_named(&self, ctx: &Arc<QueryContext>) -> Result<(UserStageInfo, String)> {
        location_to_stage_path(self.location.as_str(), ctx).await
    }

    // External stage(location starts without `@`):
    // copy into table from 's3://mybucket/data/files'
    // credentials=(aws_key_id='my_key_id' aws_secret_key='my_secret_key')
    // encryption=(master_key = 'my_master_key')
    // file_format = (type = csv field_delimiter = '|' skip_header = 1)"
    async fn analyze_location(&self) -> Result<(UserStageInfo, String)> {
        let (stage_storage, path) = parse_stage_storage(
            &self.location,
            &self.credential_options,
            &self.encryption_options,
        )?;
        // Stage params.
        let stage_params = StageParams {
            storage: stage_storage,
        };
        // Stage info.
        let stage = UserStageInfo {
            stage_name: self.location.clone(),
            stage_type: StageType::External,
            stage_params,
            ..Default::default()
        };
        Ok((stage, path))
    }
}<|MERGE_RESOLUTION|>--- conflicted
+++ resolved
@@ -111,12 +111,8 @@
 
         // Read source plan.
         let from = ReadDataSourcePlan {
-<<<<<<< HEAD
             catalog: catalog_name.clone(),
-            source_info: SourceInfo::S3StageSource(S3StageTableInfo {
-=======
             source_info: SourceInfo::StageSource(StageTableInfo {
->>>>>>> d6253aa0
                 schema: schema.clone(),
                 stage_info,
                 path,
