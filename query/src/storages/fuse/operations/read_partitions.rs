//  Copyright 2021 Datafuse Labs.
//
//  Licensed under the Apache License, Version 2.0 (the "License");
//  you may not use this file except in compliance with the License.
//  You may obtain a copy of the License at
//
//      http://www.apache.org/licenses/LICENSE-2.0
//
//  Unless required by applicable law or agreed to in writing, software
//  distributed under the License is distributed on an "AS IS" BASIS,
//  WITHOUT WARRANTIES OR CONDITIONS OF ANY KIND, either express or implied.
//  See the License for the specific language governing permissions and
//  limitations under the License.
//

use std::collections::HashSet;
use std::sync::Arc;

use common_exception::Result;
use common_planners::Extras;
use common_planners::Partitions;
use common_planners::Statistics;

use crate::sessions::QueryContext;
use crate::storages::fuse::fuse_part::FusePartInfo;
use crate::storages::fuse::meta::BlockMeta;
use crate::storages::fuse::pruning::BlockPruner;
use crate::storages::fuse::FuseTable;

impl FuseTable {
    #[inline]
    pub async fn do_read_partitions(
        &self,
        ctx: Arc<QueryContext>,
        push_downs: Option<Extras>,
    ) -> Result<(Statistics, Partitions)> {
        let snapshot = self.read_table_snapshot(ctx.as_ref()).await?;
        match snapshot {
            Some(snapshot) => {
                let schema = self.table_info.schema();
                let block_metas = BlockPruner::new(snapshot.clone())
                    .apply(schema, &push_downs, ctx.as_ref())
                    .await?;

                let partitions_scanned = block_metas.len();
                let partitions_total = snapshot.summary.block_count as usize;

                let (mut statistics, parts) = Self::to_partitions(&block_metas, push_downs);

                // Update planner statistics.
                statistics.partitions_total = partitions_total;
                statistics.partitions_scanned = partitions_scanned;

                // Update context statistics.
                ctx.get_dal_context()
                    .get_metrics()
                    .inc_partitions_total(partitions_total as u64);
                ctx.get_dal_context()
                    .get_metrics()
                    .inc_partitions_scanned(partitions_scanned as u64);

                Ok((statistics, parts))
            }
            None => Ok((Statistics::default(), vec![])),
        }
    }

    pub fn to_partitions(
        blocks_metas: &[BlockMeta], // TODO is &[&BlockMeta] enough?
        push_downs: Option<Extras>,
    ) -> (Statistics, Partitions) {
        let is_exact = match &push_downs {
            // We don't have limit push down in parquet reader
            Some(extra) => extra.filters.is_empty(),
            None => true,
        };

        let proj_cols =
            push_downs.and_then(|extras| extras.projection.map(HashSet::<usize>::from_iter));
        blocks_metas.iter().fold(
            (Statistics::default(), Partitions::default()),
            |(mut stats, mut parts), block_meta| {
<<<<<<< HEAD
                let name = PartInfo::new(
                    block_meta.location.path.as_str(),
                    block_meta.storage_size,
                    block_meta.format_version,
                )
                .encode();
                parts.push(Part { name, version: 0 });
=======
                let location = block_meta.location.path.clone();
                let file_size = block_meta.file_size;
                parts.push(FusePartInfo::create(location, file_size));
>>>>>>> cd382497

                stats.is_exact = is_exact;
                stats.read_rows += block_meta.row_count as usize;
                match &proj_cols {
                    Some(proj) => {
                        stats.read_bytes += block_meta
                            .col_stats
                            .iter()
                            .filter(|(cid, _)| proj.contains(&(**cid as usize)))
                            .map(|(_, col_stats)| col_stats.in_memory_size)
                            .sum::<u64>() as usize
                    }
                    None => stats.read_bytes += block_meta.in_memory_size as usize,
                }

                (stats, parts)
            },
        )
    }
}<|MERGE_RESOLUTION|>--- conflicted
+++ resolved
@@ -80,19 +80,9 @@
         blocks_metas.iter().fold(
             (Statistics::default(), Partitions::default()),
             |(mut stats, mut parts), block_meta| {
-<<<<<<< HEAD
-                let name = PartInfo::new(
-                    block_meta.location.path.as_str(),
-                    block_meta.storage_size,
-                    block_meta.format_version,
-                )
-                .encode();
-                parts.push(Part { name, version: 0 });
-=======
                 let location = block_meta.location.path.clone();
                 let file_size = block_meta.file_size;
                 parts.push(FusePartInfo::create(location, file_size));
->>>>>>> cd382497
 
                 stats.is_exact = is_exact;
                 stats.read_rows += block_meta.row_count as usize;
