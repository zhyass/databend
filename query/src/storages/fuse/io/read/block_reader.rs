--- conflicted
+++ resolved
@@ -202,12 +202,8 @@
     async fn read_columns(&self, part: PartInfoPtr) -> Result<(usize, Vec<ArrayIter<'static>>)> {
         let part = FusePartInfo::from_part(&part)?;
 
-<<<<<<< HEAD
-        let rows = part.nums_rows;
-=======
         // TODO: add prefetch column data.
         let num_rows = part.nums_rows;
->>>>>>> 66962591
         let num_cols = self.projection.len();
         let mut column_chunk_futs = Vec::with_capacity(num_cols);
         for proj in &self.projection {
@@ -332,31 +328,6 @@
         futures::future::try_join_all(join_handlers).await
     }
 
-<<<<<<< HEAD
-    pub async fn read_column(o: Object, offset: u64, length: u64) -> Result<Vec<u8>> {
-        let op = || async {
-            let mut chunk = vec![0; length as usize];
-            let mut r = o
-                .range_reader(offset..offset + length)
-                .await
-                // Error conversion DO matters: retry depends on it.
-                // To distinguish transient errors from permanent ones,
-                // explict error conversion is used here
-                .map_err(retry::from_io_error)?;
-            r.read_exact(&mut chunk).await?;
-            Ok(chunk)
-        };
-
-        let notify = |e: std::io::Error, duration| {
-            warn!(
-                "transient error encountered while reading column, at duration {:?} : {}",
-                duration, e,
-            )
-        };
-
-        let chunk = op.retry_with_notify(notify).await?;
-        Ok(chunk)
-=======
     pub async fn read_column(
         o: Object,
         index: usize,
@@ -368,7 +339,7 @@
                 let mut chunk = vec![0; length as usize];
                 // Sine error conversion DO matters: retry depends on the conversion
                 // to distinguish transient errors from permanent ones.
-                // Explict error conversion is used here, to make the code easy to be followed
+                // Explict error conversfeat-bloom-switch-to-external-indexion is used here, to make the code easy to be followed
                 let mut r = o
                     .range_reader(offset..offset + length)
                     .await
@@ -396,7 +367,6 @@
                 cause
             ))),
         }
->>>>>>> 66962591
     }
 
     #[tracing::instrument(level = "debug", skip_all)]
