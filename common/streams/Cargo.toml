[package]
authors = ["Databend Authors <opensource@datafuselabs.com>"]
edition = "2021"
license = "Apache-2.0"
name = "common-streams"
publish = false
version = "0.1.0"

[lib]
doctest = false
test = false

[dependencies] # In alphabetical order
# Workspace dependencies
common-arrow = {path = "../arrow"}
common-base = {path = "../base"}
common-dal = {path = "../dal"}
common-datablocks = {path = "../datablocks"}
common-datavalues = {path = "../datavalues"}
common-exception = {path = "../exception"}
common-functions = {path = "../functions"}
common-io = {path = "../io"}

# Github dependencies

# Crates.io dependencies
async-stream = "0.3.2"
async-trait = "0.1"
crossbeam = "0.8"
<<<<<<< HEAD
csv-async = {git = "https://github.com/datafuse-extras/csv-async", rev = "cb521c7"}
futures = "0.3"
pin-project-lite = "^0.2"
tempfile = "3.2.0"
=======
csv-async = {version = "1.1", features = ["tokio"]}
futures = "0.3"
pin-project-lite = "^0.2"
>>>>>>> 8847cd81
tokio-stream = {version = "0.1", features = ["net"]}

[dev-dependencies]
pretty_assertions = "1.0"<|MERGE_RESOLUTION|>--- conflicted
+++ resolved
@@ -27,16 +27,10 @@
 async-stream = "0.3.2"
 async-trait = "0.1"
 crossbeam = "0.8"
-<<<<<<< HEAD
 csv-async = {git = "https://github.com/datafuse-extras/csv-async", rev = "cb521c7"}
 futures = "0.3"
 pin-project-lite = "^0.2"
 tempfile = "3.2.0"
-=======
-csv-async = {version = "1.1", features = ["tokio"]}
-futures = "0.3"
-pin-project-lite = "^0.2"
->>>>>>> 8847cd81
 tokio-stream = {version = "0.1", features = ["net"]}
 
 [dev-dependencies]
