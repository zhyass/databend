--- conflicted
+++ resolved
@@ -193,11 +193,8 @@
     InvalidSourceFormat(59),
     StrParseError(60),
     IllegalGrant(61),
-<<<<<<< HEAD
-    PermissionDenied(62),
-=======
     ProxyModeInvalidOperation(62),
->>>>>>> 22c70572
+    PermissionDenied(63),
 
     SemanticError(100),
 
