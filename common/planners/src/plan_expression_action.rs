--- conflicted
+++ resolved
@@ -104,33 +104,6 @@
                 let func = FunctionFactory::get(op)?;
                 func.return_type(&arg_types)
             }
-<<<<<<< HEAD
-            ExpressionAction::UnaryExpression { op, expr } => match op.as_ref() {
-                "-" => {
-                    let left_val = Some(0);
-                    let left = Box::new(ExpressionAction::Literal(DataValue::Int64(left_val)));
-                    let l = left.to_function_with_depth(depth)?;
-                    let r = expr.to_function_with_depth(depth + 1)?;
-                    let mut func = FunctionFactory::get(op, &[l, r])?;
-                    func.set_depth(depth);
-                    Ok(func)
-                }
-                "not" => {
-                    let operand = expr.to_function_with_depth(depth)?;
-                    let mut func = FunctionFactory::get("not", &[operand])?;
-                    func.set_depth(depth);
-                    Ok(func)
-                }
-                _ => {
-                    return Result::Err(ErrorCodes::UnImplement(format!(
-                        "Unary Operator {:?} is not implemented yet",
-                        op
-                    )));
-                }
-            },
-            ExpressionAction::Function { op, args } => {
-                let mut funcs = Vec::with_capacity(args.len());
-=======
 
             ExpressionAction::UnaryExpression { op, expr } => {
                 let arg_types = vec![expr.to_data_type(input_schema)?];
@@ -140,7 +113,6 @@
 
             ExpressionAction::ScalarFunction { op, args } => {
                 let mut arg_types = Vec::with_capacity(args.len());
->>>>>>> c7e7f985
                 for arg in args {
                     arg_types.push(arg.to_data_type(input_schema)?);
                 }
