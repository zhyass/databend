--- conflicted
+++ resolved
@@ -18,11 +18,7 @@
 common-protos = { path = "../protos" }
 common-storage = { path = "../../common/storage" }
 
-<<<<<<< HEAD
-chrono = "0.4.22"
-=======
 chrono = { workspace = true }
->>>>>>> d8ce9449
 num = "0.4.0"
 thiserror = { workspace = true }
 
