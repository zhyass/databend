// Copyright 2021 Datafuse Labs
//
// Licensed under the Apache License, Version 2.0 (the "License");
// you may not use this file except in compliance with the License.
// You may obtain a copy of the License at
//
//     http://www.apache.org/licenses/LICENSE-2.0
//
// Unless required by applicable law or agreed to in writing, software
// distributed under the License is distributed on an "AS IS" BASIS,
// WITHOUT WARRANTIES OR CONDITIONS OF ANY KIND, either express or implied.
// See the License for the specific language governing permissions and
// limitations under the License.

use databend_common_exception::Result;

use super::physical_plans::AddStreamColumn;
use super::physical_plans::CacheScan;
use super::physical_plans::ExpressionScan;
use super::physical_plans::HilbertPartition;
use super::physical_plans::MutationManipulate;
use super::physical_plans::MutationOrganize;
use super::physical_plans::MutationSplit;
use super::physical_plans::RecursiveCteScan;
use crate::executor::physical_plan::PhysicalPlan;
use crate::executor::physical_plans::AggregateExpand;
use crate::executor::physical_plans::AggregateFinal;
use crate::executor::physical_plans::AggregatePartial;
use crate::executor::physical_plans::AsyncFunction;
use crate::executor::physical_plans::ChunkAppendData;
use crate::executor::physical_plans::ChunkCastSchema;
use crate::executor::physical_plans::ChunkCommitInsert;
use crate::executor::physical_plans::ChunkEvalScalar;
use crate::executor::physical_plans::ChunkFillAndReorder;
use crate::executor::physical_plans::ChunkFilter;
use crate::executor::physical_plans::ChunkMerge;
use crate::executor::physical_plans::ColumnMutation;
use crate::executor::physical_plans::CommitSink;
use crate::executor::physical_plans::CompactSource;
use crate::executor::physical_plans::ConstantTableScan;
use crate::executor::physical_plans::CopyIntoLocation;
use crate::executor::physical_plans::CopyIntoTable;
use crate::executor::physical_plans::CopyIntoTableSource;
use crate::executor::physical_plans::DistributedInsertSelect;
use crate::executor::physical_plans::Duplicate;
use crate::executor::physical_plans::EvalScalar;
use crate::executor::physical_plans::Exchange;
use crate::executor::physical_plans::ExchangeSink;
use crate::executor::physical_plans::ExchangeSource;
use crate::executor::physical_plans::Filter;
use crate::executor::physical_plans::HashJoin;
use crate::executor::physical_plans::Limit;
use crate::executor::physical_plans::Mutation;
use crate::executor::physical_plans::MutationSource;
use crate::executor::physical_plans::ProjectSet;
use crate::executor::physical_plans::RangeJoin;
use crate::executor::physical_plans::Recluster;
use crate::executor::physical_plans::ReplaceAsyncSourcer;
use crate::executor::physical_plans::ReplaceDeduplicate;
use crate::executor::physical_plans::ReplaceInto;
use crate::executor::physical_plans::RowFetch;
use crate::executor::physical_plans::Shuffle;
use crate::executor::physical_plans::Sort;
use crate::executor::physical_plans::TableScan;
use crate::executor::physical_plans::Udf;
use crate::executor::physical_plans::UnionAll;
use crate::executor::physical_plans::Window;
use crate::executor::physical_plans::WindowPartition;

pub trait PhysicalPlanReplacer {
    fn replace(&mut self, plan: &PhysicalPlan) -> Result<PhysicalPlan> {
        match plan {
            PhysicalPlan::TableScan(plan) => self.replace_table_scan(plan),
            PhysicalPlan::RecursiveCteScan(plan) => self.replace_recursive_cte_scan(plan),
            PhysicalPlan::Filter(plan) => self.replace_filter(plan),
            PhysicalPlan::EvalScalar(plan) => self.replace_eval_scalar(plan),
            PhysicalPlan::AggregateExpand(plan) => self.replace_aggregate_expand(plan),
            PhysicalPlan::AggregatePartial(plan) => self.replace_aggregate_partial(plan),
            PhysicalPlan::AggregateFinal(plan) => self.replace_aggregate_final(plan),
            PhysicalPlan::Window(plan) => self.replace_window(plan),
            PhysicalPlan::WindowPartition(plan) => self.replace_window_partition(plan),
            PhysicalPlan::Sort(plan) => self.replace_sort(plan),
            PhysicalPlan::Limit(plan) => self.replace_limit(plan),
            PhysicalPlan::RowFetch(plan) => self.replace_row_fetch(plan),
            PhysicalPlan::HashJoin(plan) => self.replace_hash_join(plan),
            PhysicalPlan::Exchange(plan) => self.replace_exchange(plan),
            PhysicalPlan::ExchangeSource(plan) => self.replace_exchange_source(plan),
            PhysicalPlan::ExchangeSink(plan) => self.replace_exchange_sink(plan),
            PhysicalPlan::UnionAll(plan) => self.replace_union(plan),
            PhysicalPlan::DistributedInsertSelect(plan) => self.replace_insert_select(plan),
            PhysicalPlan::ProjectSet(plan) => self.replace_project_set(plan),
            PhysicalPlan::CompactSource(plan) => self.replace_compact_source(plan),
            PhysicalPlan::CommitSink(plan) => self.replace_commit_sink(plan),
            PhysicalPlan::RangeJoin(plan) => self.replace_range_join(plan),
            PhysicalPlan::CopyIntoTable(plan) => self.replace_copy_into_table(plan),
            PhysicalPlan::CopyIntoLocation(plan) => self.replace_copy_into_location(plan),
            PhysicalPlan::ReplaceAsyncSourcer(plan) => self.replace_async_sourcer(plan),
            PhysicalPlan::ReplaceDeduplicate(plan) => self.replace_deduplicate(plan),
            PhysicalPlan::ReplaceInto(plan) => self.replace_replace_into(plan),
            PhysicalPlan::MutationSource(plan) => self.replace_mutation_source(plan),
            PhysicalPlan::ColumnMutation(plan) => self.replace_column_mutation(plan),
            PhysicalPlan::Mutation(plan) => self.replace_mutation(plan),
            PhysicalPlan::MutationSplit(plan) => self.replace_mutation_split(plan),
            PhysicalPlan::MutationManipulate(plan) => self.replace_mutation_manipulate(plan),
            PhysicalPlan::MutationOrganize(plan) => self.replace_mutation_organize(plan),
            PhysicalPlan::AddStreamColumn(plan) => self.replace_add_stream_column(plan),
            PhysicalPlan::ConstantTableScan(plan) => self.replace_constant_table_scan(plan),
            PhysicalPlan::ExpressionScan(plan) => self.replace_expression_scan(plan),
            PhysicalPlan::CacheScan(plan) => self.replace_cache_scan(plan),
            PhysicalPlan::Recluster(plan) => self.replace_recluster(plan),
            PhysicalPlan::HilbertPartition(plan) => self.replace_hilbert_serialize(plan),
            PhysicalPlan::Udf(plan) => self.replace_udf(plan),
            PhysicalPlan::AsyncFunction(plan) => self.replace_async_function(plan),
            PhysicalPlan::Duplicate(plan) => self.replace_duplicate(plan),
            PhysicalPlan::Shuffle(plan) => self.replace_shuffle(plan),
            PhysicalPlan::ChunkFilter(plan) => self.replace_chunk_filter(plan),
            PhysicalPlan::ChunkEvalScalar(plan) => self.replace_chunk_eval_scalar(plan),
            PhysicalPlan::ChunkCastSchema(plan) => self.replace_chunk_cast_schema(plan),
            PhysicalPlan::ChunkFillAndReorder(plan) => self.replace_chunk_fill_and_reorder(plan),
            PhysicalPlan::ChunkAppendData(plan) => self.replace_chunk_append_data(plan),
            PhysicalPlan::ChunkMerge(plan) => self.replace_chunk_merge(plan),
            PhysicalPlan::ChunkCommitInsert(plan) => self.replace_chunk_commit_insert(plan),
        }
    }

    fn replace_recluster(&mut self, plan: &Recluster) -> Result<PhysicalPlan> {
        Ok(PhysicalPlan::Recluster(Box::new(plan.clone())))
    }

    fn replace_hilbert_serialize(&mut self, plan: &HilbertPartition) -> Result<PhysicalPlan> {
        let input = self.replace(&plan.input)?;
        Ok(PhysicalPlan::HilbertPartition(Box::new(HilbertPartition {
            plan_id: plan.plan_id,
            input: Box::new(input),
            table_info: plan.table_info.clone(),
<<<<<<< HEAD
            num_partitions: plan.num_partitions,
=======
            table_meta_timestamps: plan.table_meta_timestamps,
>>>>>>> 03c05ded
        })))
    }

    fn replace_table_scan(&mut self, plan: &TableScan) -> Result<PhysicalPlan> {
        Ok(PhysicalPlan::TableScan(plan.clone()))
    }

    fn replace_recursive_cte_scan(&mut self, plan: &RecursiveCteScan) -> Result<PhysicalPlan> {
        Ok(PhysicalPlan::RecursiveCteScan(plan.clone()))
    }

    fn replace_constant_table_scan(&mut self, plan: &ConstantTableScan) -> Result<PhysicalPlan> {
        Ok(PhysicalPlan::ConstantTableScan(plan.clone()))
    }

    fn replace_expression_scan(&mut self, plan: &ExpressionScan) -> Result<PhysicalPlan> {
        Ok(PhysicalPlan::ExpressionScan(plan.clone()))
    }

    fn replace_cache_scan(&mut self, plan: &CacheScan) -> Result<PhysicalPlan> {
        Ok(PhysicalPlan::CacheScan(plan.clone()))
    }

    fn replace_filter(&mut self, plan: &Filter) -> Result<PhysicalPlan> {
        let input = self.replace(&plan.input)?;

        Ok(PhysicalPlan::Filter(Filter {
            plan_id: plan.plan_id,
            projections: plan.projections.clone(),
            input: Box::new(input),
            predicates: plan.predicates.clone(),
            stat_info: plan.stat_info.clone(),
        }))
    }

    fn replace_eval_scalar(&mut self, plan: &EvalScalar) -> Result<PhysicalPlan> {
        let input = self.replace(&plan.input)?;

        Ok(PhysicalPlan::EvalScalar(EvalScalar {
            plan_id: plan.plan_id,
            projections: plan.projections.clone(),
            input: Box::new(input),
            exprs: plan.exprs.clone(),
            stat_info: plan.stat_info.clone(),
        }))
    }

    fn replace_aggregate_expand(&mut self, plan: &AggregateExpand) -> Result<PhysicalPlan> {
        let input = self.replace(&plan.input)?;

        Ok(PhysicalPlan::AggregateExpand(AggregateExpand {
            plan_id: plan.plan_id,
            input: Box::new(input),
            group_bys: plan.group_bys.clone(),
            grouping_sets: plan.grouping_sets.clone(),
            stat_info: plan.stat_info.clone(),
        }))
    }

    fn replace_aggregate_partial(&mut self, plan: &AggregatePartial) -> Result<PhysicalPlan> {
        let input = self.replace(&plan.input)?;

        Ok(PhysicalPlan::AggregatePartial(AggregatePartial {
            plan_id: plan.plan_id,
            input: Box::new(input),
            enable_experimental_aggregate_hashtable: plan.enable_experimental_aggregate_hashtable,
            group_by: plan.group_by.clone(),
            group_by_display: plan.group_by_display.clone(),
            agg_funcs: plan.agg_funcs.clone(),
            stat_info: plan.stat_info.clone(),
            rank_limit: plan.rank_limit.clone(),
        }))
    }

    fn replace_aggregate_final(&mut self, plan: &AggregateFinal) -> Result<PhysicalPlan> {
        let input = self.replace(&plan.input)?;

        Ok(PhysicalPlan::AggregateFinal(AggregateFinal {
            plan_id: plan.plan_id,
            input: Box::new(input),
            before_group_by_schema: plan.before_group_by_schema.clone(),
            group_by: plan.group_by.clone(),
            agg_funcs: plan.agg_funcs.clone(),
            group_by_display: plan.group_by_display.clone(),
            stat_info: plan.stat_info.clone(),
        }))
    }

    fn replace_window(&mut self, plan: &Window) -> Result<PhysicalPlan> {
        let input = self.replace(&plan.input)?;

        Ok(PhysicalPlan::Window(Window {
            plan_id: plan.plan_id,
            index: plan.index,
            input: Box::new(input),
            func: plan.func.clone(),
            partition_by: plan.partition_by.clone(),
            order_by: plan.order_by.clone(),
            window_frame: plan.window_frame.clone(),
            limit: plan.limit,
        }))
    }

    fn replace_window_partition(&mut self, plan: &WindowPartition) -> Result<PhysicalPlan> {
        let input = self.replace(&plan.input)?;

        Ok(PhysicalPlan::WindowPartition(WindowPartition {
            plan_id: plan.plan_id,
            input: Box::new(input),
            partition_by: plan.partition_by.clone(),
            order_by: plan.order_by.clone(),
            after_exchange: plan.after_exchange,
            top_n: plan.top_n.clone(),
            stat_info: plan.stat_info.clone(),
        }))
    }

    fn replace_hash_join(&mut self, plan: &HashJoin) -> Result<PhysicalPlan> {
        let build = self.replace(&plan.build)?;
        let probe = self.replace(&plan.probe)?;

        Ok(PhysicalPlan::HashJoin(HashJoin {
            plan_id: plan.plan_id,
            projections: plan.projections.clone(),
            probe_projections: plan.probe_projections.clone(),
            build_projections: plan.build_projections.clone(),
            build: Box::new(build),
            probe: Box::new(probe),
            build_keys: plan.build_keys.clone(),
            probe_keys: plan.probe_keys.clone(),
            is_null_equal: plan.is_null_equal.clone(),
            non_equi_conditions: plan.non_equi_conditions.clone(),
            join_type: plan.join_type.clone(),
            marker_index: plan.marker_index,
            from_correlated_subquery: plan.from_correlated_subquery,
            probe_to_build: plan.probe_to_build.clone(),
            output_schema: plan.output_schema.clone(),
            need_hold_hash_table: plan.need_hold_hash_table,
            stat_info: plan.stat_info.clone(),
            probe_keys_rt: plan.probe_keys_rt.clone(),
            enable_bloom_runtime_filter: plan.enable_bloom_runtime_filter,
            broadcast: plan.broadcast,
            single_to_inner: plan.single_to_inner.clone(),
            build_side_cache_info: plan.build_side_cache_info.clone(),
        }))
    }

    fn replace_range_join(&mut self, plan: &RangeJoin) -> Result<PhysicalPlan> {
        let left = self.replace(&plan.left)?;
        let right = self.replace(&plan.right)?;

        Ok(PhysicalPlan::RangeJoin(RangeJoin {
            plan_id: plan.plan_id,
            left: Box::new(left),
            right: Box::new(right),
            conditions: plan.conditions.clone(),
            other_conditions: plan.other_conditions.clone(),
            join_type: plan.join_type.clone(),
            range_join_type: plan.range_join_type.clone(),
            stat_info: plan.stat_info.clone(),
        }))
    }

    fn replace_sort(&mut self, plan: &Sort) -> Result<PhysicalPlan> {
        let input = self.replace(&plan.input)?;

        Ok(PhysicalPlan::Sort(Sort {
            plan_id: plan.plan_id,
            input: Box::new(input),
            order_by: plan.order_by.clone(),
            limit: plan.limit,
            after_exchange: plan.after_exchange,
            pre_projection: plan.pre_projection.clone(),
            stat_info: plan.stat_info.clone(),
        }))
    }

    fn replace_limit(&mut self, plan: &Limit) -> Result<PhysicalPlan> {
        let input = self.replace(&plan.input)?;

        Ok(PhysicalPlan::Limit(Limit {
            plan_id: plan.plan_id,
            input: Box::new(input),
            limit: plan.limit,
            offset: plan.offset,
            stat_info: plan.stat_info.clone(),
        }))
    }

    fn replace_row_fetch(&mut self, plan: &RowFetch) -> Result<PhysicalPlan> {
        let input = self.replace(&plan.input)?;

        Ok(PhysicalPlan::RowFetch(RowFetch {
            plan_id: plan.plan_id,
            input: Box::new(input),
            source: plan.source.clone(),
            row_id_col_offset: plan.row_id_col_offset,
            cols_to_fetch: plan.cols_to_fetch.clone(),
            fetched_fields: plan.fetched_fields.clone(),
            stat_info: plan.stat_info.clone(),
            need_wrap_nullable: plan.need_wrap_nullable,
        }))
    }

    fn replace_exchange(&mut self, plan: &Exchange) -> Result<PhysicalPlan> {
        let input = self.replace(&plan.input)?;

        Ok(PhysicalPlan::Exchange(Exchange {
            plan_id: plan.plan_id,
            input: Box::new(input),
            kind: plan.kind.clone(),
            keys: plan.keys.clone(),
            ignore_exchange: plan.ignore_exchange,
            allow_adjust_parallelism: plan.allow_adjust_parallelism,
        }))
    }

    fn replace_exchange_source(&mut self, plan: &ExchangeSource) -> Result<PhysicalPlan> {
        Ok(PhysicalPlan::ExchangeSource(plan.clone()))
    }

    fn replace_exchange_sink(&mut self, plan: &ExchangeSink) -> Result<PhysicalPlan> {
        let input = self.replace(&plan.input)?;

        Ok(PhysicalPlan::ExchangeSink(ExchangeSink {
            // TODO(leiysky): we reuse the plan id of the Exchange node here,
            // should generate a new one.
            plan_id: plan.plan_id,

            input: Box::new(input),
            schema: plan.schema.clone(),
            kind: plan.kind.clone(),
            keys: plan.keys.clone(),
            destination_fragment_id: plan.destination_fragment_id,
            query_id: plan.query_id.clone(),
            ignore_exchange: plan.ignore_exchange,
            allow_adjust_parallelism: plan.allow_adjust_parallelism,
        }))
    }

    fn replace_union(&mut self, plan: &UnionAll) -> Result<PhysicalPlan> {
        let left = self.replace(&plan.left)?;
        let right = self.replace(&plan.right)?;
        Ok(PhysicalPlan::UnionAll(UnionAll {
            plan_id: plan.plan_id,
            left: Box::new(left),
            right: Box::new(right),
            left_outputs: plan.left_outputs.clone(),
            right_outputs: plan.right_outputs.clone(),
            schema: plan.schema.clone(),
            stat_info: plan.stat_info.clone(),
            cte_scan_names: plan.cte_scan_names.clone(),
        }))
    }

    fn replace_copy_into_table(&mut self, plan: &CopyIntoTable) -> Result<PhysicalPlan> {
        match &plan.source {
            CopyIntoTableSource::Stage(_) => {
                Ok(PhysicalPlan::CopyIntoTable(Box::new(plan.clone())))
            }
            CopyIntoTableSource::Query(query_physical_plan) => {
                let input = self.replace(query_physical_plan)?;
                Ok(PhysicalPlan::CopyIntoTable(Box::new(CopyIntoTable {
                    source: CopyIntoTableSource::Query(Box::new(input)),
                    ..plan.clone()
                })))
            }
        }
    }

    fn replace_copy_into_location(&mut self, plan: &CopyIntoLocation) -> Result<PhysicalPlan> {
        let input = self.replace(&plan.input)?;

        Ok(PhysicalPlan::CopyIntoLocation(Box::new(CopyIntoLocation {
            plan_id: plan.plan_id,
            input: Box::new(input),
            project_columns: plan.project_columns.clone(),
            input_schema: plan.input_schema.clone(),
            to_stage_info: plan.to_stage_info.clone(),
        })))
    }

    fn replace_insert_select(&mut self, plan: &DistributedInsertSelect) -> Result<PhysicalPlan> {
        let input = self.replace(&plan.input)?;

        Ok(PhysicalPlan::DistributedInsertSelect(Box::new(
            DistributedInsertSelect {
                input: Box::new(input),
                ..plan.clone()
            },
        )))
    }

    fn replace_compact_source(&mut self, plan: &CompactSource) -> Result<PhysicalPlan> {
        Ok(PhysicalPlan::CompactSource(Box::new(plan.clone())))
    }

    fn replace_commit_sink(&mut self, plan: &CommitSink) -> Result<PhysicalPlan> {
        let input = self.replace(&plan.input)?;
        Ok(PhysicalPlan::CommitSink(Box::new(CommitSink {
            input: Box::new(input),
            ..plan.clone()
        })))
    }

    fn replace_async_sourcer(&mut self, plan: &ReplaceAsyncSourcer) -> Result<PhysicalPlan> {
        Ok(PhysicalPlan::ReplaceAsyncSourcer(plan.clone()))
    }

    fn replace_deduplicate(&mut self, plan: &ReplaceDeduplicate) -> Result<PhysicalPlan> {
        let input = self.replace(&plan.input)?;
        Ok(PhysicalPlan::ReplaceDeduplicate(Box::new(
            ReplaceDeduplicate {
                input: Box::new(input),
                ..plan.clone()
            },
        )))
    }

    fn replace_replace_into(&mut self, plan: &ReplaceInto) -> Result<PhysicalPlan> {
        let input = self.replace(&plan.input)?;
        Ok(PhysicalPlan::ReplaceInto(Box::new(ReplaceInto {
            input: Box::new(input),
            ..plan.clone()
        })))
    }

    fn replace_mutation_source(&mut self, plan: &MutationSource) -> Result<PhysicalPlan> {
        Ok(PhysicalPlan::MutationSource(plan.clone()))
    }

    fn replace_column_mutation(&mut self, plan: &ColumnMutation) -> Result<PhysicalPlan> {
        let input = self.replace(&plan.input)?;
        Ok(PhysicalPlan::ColumnMutation(ColumnMutation {
            input: Box::new(input),
            ..plan.clone()
        }))
    }

    fn replace_mutation(&mut self, plan: &Mutation) -> Result<PhysicalPlan> {
        let input = self.replace(&plan.input)?;
        Ok(PhysicalPlan::Mutation(Box::new(Mutation {
            input: Box::new(input),
            ..plan.clone()
        })))
    }

    fn replace_mutation_split(&mut self, plan: &MutationSplit) -> Result<PhysicalPlan> {
        let input = self.replace(&plan.input)?;
        Ok(PhysicalPlan::MutationSplit(Box::new(MutationSplit {
            input: Box::new(input),
            ..plan.clone()
        })))
    }

    fn replace_mutation_manipulate(&mut self, plan: &MutationManipulate) -> Result<PhysicalPlan> {
        let input = self.replace(&plan.input)?;
        Ok(PhysicalPlan::MutationManipulate(Box::new(
            MutationManipulate {
                input: Box::new(input),
                ..plan.clone()
            },
        )))
    }

    fn replace_mutation_organize(&mut self, plan: &MutationOrganize) -> Result<PhysicalPlan> {
        let input = self.replace(&plan.input)?;
        Ok(PhysicalPlan::MutationOrganize(Box::new(MutationOrganize {
            input: Box::new(input),
            ..plan.clone()
        })))
    }

    fn replace_add_stream_column(&mut self, plan: &AddStreamColumn) -> Result<PhysicalPlan> {
        let input = self.replace(&plan.input)?;
        Ok(PhysicalPlan::AddStreamColumn(Box::new(AddStreamColumn {
            input: Box::new(input),
            ..plan.clone()
        })))
    }

    fn replace_project_set(&mut self, plan: &ProjectSet) -> Result<PhysicalPlan> {
        let input = self.replace(&plan.input)?;
        Ok(PhysicalPlan::ProjectSet(ProjectSet {
            plan_id: plan.plan_id,
            input: Box::new(input),
            srf_exprs: plan.srf_exprs.clone(),
            projections: plan.projections.clone(),
            stat_info: plan.stat_info.clone(),
        }))
    }

    fn replace_udf(&mut self, plan: &Udf) -> Result<PhysicalPlan> {
        let input = self.replace(&plan.input)?;
        Ok(PhysicalPlan::Udf(Udf {
            plan_id: plan.plan_id,
            input: Box::new(input),
            udf_funcs: plan.udf_funcs.clone(),
            stat_info: plan.stat_info.clone(),
            script_udf: plan.script_udf,
        }))
    }

    fn replace_async_function(&mut self, plan: &AsyncFunction) -> Result<PhysicalPlan> {
        let input = self.replace(&plan.input)?;
        Ok(PhysicalPlan::AsyncFunction(AsyncFunction {
            plan_id: plan.plan_id,
            input: Box::new(input),
            async_func_descs: plan.async_func_descs.clone(),
            stat_info: plan.stat_info.clone(),
        }))
    }

    fn replace_duplicate(&mut self, plan: &Duplicate) -> Result<PhysicalPlan> {
        let input = self.replace(&plan.input)?;
        Ok(PhysicalPlan::Duplicate(Box::new(Duplicate {
            input: Box::new(input),
            ..plan.clone()
        })))
    }

    fn replace_shuffle(&mut self, plan: &Shuffle) -> Result<PhysicalPlan> {
        let input = self.replace(&plan.input)?;
        Ok(PhysicalPlan::Shuffle(Box::new(Shuffle {
            input: Box::new(input),
            ..plan.clone()
        })))
    }

    fn replace_chunk_filter(&mut self, plan: &ChunkFilter) -> Result<PhysicalPlan> {
        let input = self.replace(&plan.input)?;
        Ok(PhysicalPlan::ChunkFilter(Box::new(ChunkFilter {
            input: Box::new(input),
            predicates: plan.predicates.clone(),
            ..plan.clone()
        })))
    }

    fn replace_chunk_eval_scalar(&mut self, plan: &ChunkEvalScalar) -> Result<PhysicalPlan> {
        let input = self.replace(&plan.input)?;
        Ok(PhysicalPlan::ChunkEvalScalar(Box::new(ChunkEvalScalar {
            input: Box::new(input),
            ..plan.clone()
        })))
    }

    fn replace_chunk_cast_schema(&mut self, plan: &ChunkCastSchema) -> Result<PhysicalPlan> {
        let input = self.replace(&plan.input)?;
        Ok(PhysicalPlan::ChunkCastSchema(Box::new(ChunkCastSchema {
            input: Box::new(input),
            cast_schemas: plan.cast_schemas.clone(),
            ..plan.clone()
        })))
    }

    fn replace_chunk_fill_and_reorder(
        &mut self,
        plan: &ChunkFillAndReorder,
    ) -> Result<PhysicalPlan> {
        let input = self.replace(&plan.input)?;
        Ok(PhysicalPlan::ChunkFillAndReorder(Box::new(
            ChunkFillAndReorder {
                input: Box::new(input),
                ..plan.clone()
            },
        )))
    }

    fn replace_chunk_append_data(&mut self, plan: &ChunkAppendData) -> Result<PhysicalPlan> {
        let input = self.replace(&plan.input)?;
        Ok(PhysicalPlan::ChunkAppendData(Box::new(ChunkAppendData {
            input: Box::new(input),
            ..plan.clone()
        })))
    }

    fn replace_chunk_merge(&mut self, plan: &ChunkMerge) -> Result<PhysicalPlan> {
        let input = self.replace(&plan.input)?;
        Ok(PhysicalPlan::ChunkMerge(Box::new(ChunkMerge {
            input: Box::new(input),
            ..plan.clone()
        })))
    }

    fn replace_chunk_commit_insert(&mut self, plan: &ChunkCommitInsert) -> Result<PhysicalPlan> {
        let input = self.replace(&plan.input)?;
        Ok(PhysicalPlan::ChunkCommitInsert(Box::new(
            ChunkCommitInsert {
                input: Box::new(input),
                ..plan.clone()
            },
        )))
    }
}

impl PhysicalPlan {
    pub fn traverse<'a, 'b>(
        plan: &'a PhysicalPlan,
        pre_visit: &'b mut dyn FnMut(&'a PhysicalPlan) -> bool,
        visit: &'b mut dyn FnMut(&'a PhysicalPlan),
        post_visit: &'b mut dyn FnMut(&'a PhysicalPlan),
    ) {
        if pre_visit(plan) {
            visit(plan);
            match plan {
                PhysicalPlan::TableScan(_)
                | PhysicalPlan::ReplaceAsyncSourcer(_)
                | PhysicalPlan::RecursiveCteScan(_)
                | PhysicalPlan::ConstantTableScan(_)
                | PhysicalPlan::ExpressionScan(_)
                | PhysicalPlan::CacheScan(_)
                | PhysicalPlan::Recluster(_)
                | PhysicalPlan::HilbertPartition(_)
                | PhysicalPlan::ExchangeSource(_)
                | PhysicalPlan::CompactSource(_)
                | PhysicalPlan::MutationSource(_) => {}
                PhysicalPlan::Filter(plan) => {
                    Self::traverse(&plan.input, pre_visit, visit, post_visit);
                }
                PhysicalPlan::EvalScalar(plan) => {
                    Self::traverse(&plan.input, pre_visit, visit, post_visit);
                }
                PhysicalPlan::AggregateExpand(plan) => {
                    Self::traverse(&plan.input, pre_visit, visit, post_visit);
                }
                PhysicalPlan::AggregatePartial(plan) => {
                    Self::traverse(&plan.input, pre_visit, visit, post_visit);
                }
                PhysicalPlan::AggregateFinal(plan) => {
                    Self::traverse(&plan.input, pre_visit, visit, post_visit);
                }
                PhysicalPlan::Window(plan) => {
                    Self::traverse(&plan.input, pre_visit, visit, post_visit);
                }
                PhysicalPlan::WindowPartition(plan) => {
                    Self::traverse(&plan.input, pre_visit, visit, post_visit);
                }
                PhysicalPlan::Sort(plan) => {
                    Self::traverse(&plan.input, pre_visit, visit, post_visit);
                }
                PhysicalPlan::Limit(plan) => {
                    Self::traverse(&plan.input, pre_visit, visit, post_visit);
                }
                PhysicalPlan::RowFetch(plan) => {
                    Self::traverse(&plan.input, pre_visit, visit, post_visit);
                }
                PhysicalPlan::HashJoin(plan) => {
                    Self::traverse(&plan.build, pre_visit, visit, post_visit);
                    Self::traverse(&plan.probe, pre_visit, visit, post_visit);
                }
                PhysicalPlan::Exchange(plan) => {
                    Self::traverse(&plan.input, pre_visit, visit, post_visit);
                }
                PhysicalPlan::ExchangeSink(plan) => {
                    Self::traverse(&plan.input, pre_visit, visit, post_visit);
                }
                PhysicalPlan::UnionAll(plan) => {
                    Self::traverse(&plan.left, pre_visit, visit, post_visit);
                    Self::traverse(&plan.right, pre_visit, visit, post_visit);
                }
                PhysicalPlan::DistributedInsertSelect(plan) => {
                    Self::traverse(&plan.input, pre_visit, visit, post_visit);
                }
                PhysicalPlan::ProjectSet(plan) => {
                    Self::traverse(&plan.input, pre_visit, visit, post_visit)
                }
                PhysicalPlan::CopyIntoTable(plan) => match &plan.source {
                    CopyIntoTableSource::Query(input) => {
                        Self::traverse(input, pre_visit, visit, post_visit);
                    }
                    CopyIntoTableSource::Stage(input) => {
                        Self::traverse(input, pre_visit, visit, post_visit);
                    }
                },
                PhysicalPlan::CopyIntoLocation(plan) => {
                    Self::traverse(&plan.input, pre_visit, visit, post_visit)
                }
                PhysicalPlan::RangeJoin(plan) => {
                    Self::traverse(&plan.left, pre_visit, visit, post_visit);
                    Self::traverse(&plan.right, pre_visit, visit, post_visit);
                }
                PhysicalPlan::CommitSink(plan) => {
                    Self::traverse(&plan.input, pre_visit, visit, post_visit);
                }
                PhysicalPlan::ReplaceDeduplicate(plan) => {
                    Self::traverse(&plan.input, pre_visit, visit, post_visit);
                }
                PhysicalPlan::ReplaceInto(plan) => {
                    Self::traverse(&plan.input, pre_visit, visit, post_visit);
                }
                PhysicalPlan::ColumnMutation(plan) => {
                    Self::traverse(&plan.input, pre_visit, visit, post_visit);
                }
                PhysicalPlan::Mutation(plan) => {
                    Self::traverse(&plan.input, pre_visit, visit, post_visit);
                }
                PhysicalPlan::MutationSplit(plan) => {
                    Self::traverse(&plan.input, pre_visit, visit, post_visit);
                }
                PhysicalPlan::MutationManipulate(plan) => {
                    Self::traverse(&plan.input, pre_visit, visit, post_visit);
                }
                PhysicalPlan::MutationOrganize(plan) => {
                    Self::traverse(&plan.input, pre_visit, visit, post_visit);
                }
                PhysicalPlan::AddStreamColumn(plan) => {
                    Self::traverse(&plan.input, pre_visit, visit, post_visit);
                }
                PhysicalPlan::Udf(plan) => {
                    Self::traverse(&plan.input, pre_visit, visit, post_visit);
                }
                PhysicalPlan::AsyncFunction(plan) => {
                    Self::traverse(&plan.input, pre_visit, visit, post_visit);
                }
                PhysicalPlan::Duplicate(plan) => {
                    Self::traverse(&plan.input, pre_visit, visit, post_visit);
                }
                PhysicalPlan::Shuffle(plan) => {
                    Self::traverse(&plan.input, pre_visit, visit, post_visit);
                }
                PhysicalPlan::ChunkFilter(plan) => {
                    Self::traverse(&plan.input, pre_visit, visit, post_visit);
                }
                PhysicalPlan::ChunkEvalScalar(plan) => {
                    Self::traverse(&plan.input, pre_visit, visit, post_visit);
                }
                PhysicalPlan::ChunkCastSchema(plan) => {
                    Self::traverse(&plan.input, pre_visit, visit, post_visit);
                }
                PhysicalPlan::ChunkFillAndReorder(plan) => {
                    Self::traverse(&plan.input, pre_visit, visit, post_visit);
                }
                PhysicalPlan::ChunkAppendData(plan) => {
                    Self::traverse(&plan.input, pre_visit, visit, post_visit);
                }
                PhysicalPlan::ChunkMerge(plan) => {
                    Self::traverse(&plan.input, pre_visit, visit, post_visit);
                }
                PhysicalPlan::ChunkCommitInsert(plan) => {
                    Self::traverse(&plan.input, pre_visit, visit, post_visit);
                }
            }
            post_visit(plan);
        }
    }
}<|MERGE_RESOLUTION|>--- conflicted
+++ resolved
@@ -133,11 +133,7 @@
             plan_id: plan.plan_id,
             input: Box::new(input),
             table_info: plan.table_info.clone(),
-<<<<<<< HEAD
             num_partitions: plan.num_partitions,
-=======
-            table_meta_timestamps: plan.table_meta_timestamps,
->>>>>>> 03c05ded
         })))
     }
 
