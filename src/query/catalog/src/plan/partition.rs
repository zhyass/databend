// Copyright 2021 Datafuse Labs
//
// Licensed under the Apache License, Version 2.0 (the "License");
// you may not use this file except in compliance with the License.
// You may obtain a copy of the License at
//
//     http://www.apache.org/licenses/LICENSE-2.0
//
// Unless required by applicable law or agreed to in writing, software
// distributed under the License is distributed on an "AS IS" BASIS,
// WITHOUT WARRANTIES OR CONDITIONS OF ANY KIND, either express or implied.
// See the License for the specific language governing permissions and
// limitations under the License.

use std::any::Any;
use std::collections::hash_map::DefaultHasher;
use std::collections::HashMap;
use std::collections::VecDeque;
use std::fmt::Debug;
use std::fmt::Formatter;
use std::hash::Hash;
use std::hash::Hasher;
use std::sync::Arc;

use databend_common_config::GlobalConfig;
use databend_common_exception::Result;
use databend_storages_common_table_meta::meta::BlockMeta;
use databend_storages_common_table_meta::meta::Statistics;
use parking_lot::RwLock;
use rand::prelude::SliceRandom;
use rand::thread_rng;
use sha2::Digest;

use crate::plan::PartStatistics;
use crate::table_context::TableContext;

/// Partition information.
#[derive(PartialEq)]
pub enum PartInfoType {
    // Block level partition information.
    // Read the data from the block level.
    BlockLevel,
    // In lazy level, we need:
    // 1. read the block location information from the segment.
    // 2. read the block data from the block level.
    LazyLevel,
}

#[typetag::serde(tag = "type")]
pub trait PartInfo: Send + Sync {
    fn as_any(&self) -> &dyn Any;

    #[allow(clippy::borrowed_box)]
    fn equals(&self, info: &Box<dyn PartInfo>) -> bool;

    /// Used for partition distributed.
    fn hash(&self) -> u64;

    /// Get the partition type.
    /// Default is block level.
    /// If the partition is lazy level, it should be override.
    fn part_type(&self) -> PartInfoType {
        PartInfoType::BlockLevel
    }
}

impl Debug for Box<dyn PartInfo> {
    fn fmt(&self, f: &mut Formatter) -> std::fmt::Result {
        match serde_json::to_string(self) {
            Ok(str) => write!(f, "{}", str),
            Err(_cause) => Err(std::fmt::Error {}),
        }
    }
}

impl PartialEq for Box<dyn PartInfo> {
    fn eq(&self, other: &Self) -> bool {
        let this_type_id = self.as_any().type_id();
        let other_type_id = other.as_any().type_id();

        match this_type_id == other_type_id {
            true => self.equals(other),
            false => false,
        }
    }
}

#[allow(dead_code)]
pub type PartInfoPtr = Arc<Box<dyn PartInfo>>;

/// For cache affinity, we consider some strategies when reshuffle partitions.
/// For example:
/// Under PartitionsShuffleKind::Mod, the same partition is always routed to the same executor.
#[derive(serde::Serialize, serde::Deserialize, Debug, Clone, PartialEq)]
pub enum PartitionsShuffleKind {
    // Bind the Partition to executor one by one with order.
    Seq,
    // Bind the Partition to executor by partition.hash()%executor_nums order.
    Mod,
    // Bind the Partition to executor by ConsistentHash(partition.hash()) order.
    ConsistentHash,
    // Bind the Partition to executor by partition.rand() order.
    Rand,
    // Bind the Partition to executor by broadcast
    BroadcastCluster,
    // Bind the Partition to warehouse executor by broadcast
    BroadcastWarehouse,
}

#[derive(serde::Serialize, serde::Deserialize, Debug, Clone, PartialEq)]
pub struct Partitions {
    pub kind: PartitionsShuffleKind,
    pub partitions: Vec<PartInfoPtr>,
}

impl Partitions {
    pub fn create(kind: PartitionsShuffleKind, partitions: Vec<PartInfoPtr>) -> Self {
        Partitions { kind, partitions }
    }

    pub fn len(&self) -> usize {
        self.partitions.len()
    }

    pub fn is_empty(&self) -> bool {
        self.partitions.is_empty()
    }

    pub fn reshuffle(&self, executors: Vec<String>) -> Result<HashMap<String, Partitions>> {
        let mut executors_sorted = executors;
        executors_sorted.sort();

        let num_executors = executors_sorted.len();
        let partitions = match self.kind {
            PartitionsShuffleKind::Seq => self.partitions.clone(),
            PartitionsShuffleKind::Mod => {
                // Sort by hash%executor_nums.
                let mut parts = self
                    .partitions
                    .iter()
                    .map(|p| (p.hash() % num_executors as u64, p.clone()))
                    .collect::<Vec<_>>();
                parts.sort_by(|a, b| a.0.cmp(&b.0));
                parts.into_iter().map(|x| x.1).collect()
            }
            PartitionsShuffleKind::ConsistentHash => {
                let mut scale = 0;
                let num_executors = executors_sorted.len();
                const EXPECT_NODES: usize = 100;
                while num_executors << scale < EXPECT_NODES {
                    scale += 1;
                }

                let mut executor_part = executors_sorted
                    .iter()
                    .map(|e| (e.clone(), Partitions::default()))
                    .collect::<HashMap<_, _>>();

                let mut ring = executors_sorted
                    .iter()
                    .flat_map(|e| {
                        let mut s = DefaultHasher::new();
                        e.hash(&mut s);
                        (0..1 << scale).map(move |i| {
                            i.hash(&mut s);
                            (e, s.finish())
                        })
                    })
                    .collect::<Vec<_>>();

                ring.sort_by(|&(_, a), &(_, b)| a.cmp(&b));

                for p in self.partitions.iter() {
                    let k = p.hash();
                    let idx = match ring.binary_search_by(|&(_, h)| h.cmp(&k)) {
                        Err(i) => i,
                        Ok(i) => i,
                    };
                    let executor = if idx == ring.len() {
                        ring[0].0
                    } else {
                        ring[idx].0
                    };
                    let part = executor_part.get_mut(executor).unwrap();
                    part.partitions.push(p.clone());
                }
                return Ok(executor_part);
            }
            PartitionsShuffleKind::Rand => {
                let mut rng = thread_rng();
                let mut parts = self.partitions.clone();
                parts.shuffle(&mut rng);
                parts
            }
            // the executors will be all nodes in the warehouse if a query is BroadcastWarehouse.
            PartitionsShuffleKind::BroadcastCluster | PartitionsShuffleKind::BroadcastWarehouse => {
                return Ok(executors_sorted
                    .into_iter()
                    .map(|executor| {
                        (
                            executor,
                            Partitions::create(PartitionsShuffleKind::Seq, self.partitions.clone()),
                        )
                    })
                    .collect());
            }
        };

        // If there is only one partition, we prioritize executing the query on the local node.
        if partitions.len() == 1 {
            let mut executor_part = HashMap::default();

            let local_id = &GlobalConfig::instance().query.node_id;
            for executor in executors_sorted.into_iter() {
                let parts = match &executor == local_id {
                    true => partitions.clone(),
                    false => vec![],
                };

                executor_part.insert(
                    executor,
                    Partitions::create(PartitionsShuffleKind::Seq, parts),
                );
            }

            return Ok(executor_part);
        }

        // parts_per_executor = num_parts / num_executors
        // remain = num_parts % num_executors
        // part distribution:
        //   executor number      | Part number of each executor
        // ------------------------------------------------------
        // num_executors - remain |   parts_per_executor
        //     remain             |   parts_per_executor + 1
        let num_parts = partitions.len();
        let mut executor_part = HashMap::default();
        for (idx, executor) in executors_sorted.into_iter().enumerate() {
            let begin = num_parts * idx / num_executors;
            let end = num_parts * (idx + 1) / num_executors;
            let parts = if begin == end {
                // reach here only when num_executors > num_parts
                vec![]
            } else {
                partitions[begin..end].to_vec()
            };

            executor_part.insert(
                executor,
                Partitions::create(PartitionsShuffleKind::Seq, parts),
            );
        }

        Ok(executor_part)
    }

    pub fn compute_sha256(&self) -> Result<String> {
        let buf = serde_json::to_vec(&self.partitions)?;
        let sha = sha2::Sha256::digest(buf);
        Ok(format!("{:x}", sha))
    }

    /// Get the partition type.
    pub fn partitions_type(&self) -> PartInfoType {
        // If the self.partitions is empty, it means that the partition is block level.
        if self.partitions.is_empty() {
            return PartInfoType::BlockLevel;
        }

        self.partitions[0].part_type()
    }
}

impl Default for Partitions {
    fn default() -> Self {
        Self {
            kind: PartitionsShuffleKind::Seq,
            partitions: vec![],
        }
    }
}

/// StealablePartitions is used for cache affinity
/// that is, the same partition is always routed to the same executor as possible.
#[derive(Clone)]
pub struct StealablePartitions {
    pub partitions: Arc<RwLock<Vec<VecDeque<PartInfoPtr>>>>,
    pub ctx: Arc<dyn TableContext>,
    // In some cases, we need to disable steal.
    // Such as topk queries, this is suitable that topk will respect all the pagecache and reduce false sharing between threads.
    pub disable_steal: bool,
}

impl StealablePartitions {
    pub fn new(partitions: Vec<VecDeque<PartInfoPtr>>, ctx: Arc<dyn TableContext>) -> Self {
        StealablePartitions {
            partitions: Arc::new(RwLock::new(partitions)),
            ctx,
            disable_steal: false,
        }
    }

    pub fn disable_steal(&mut self) {
        self.disable_steal = true;
    }

    pub fn steal(&self, idx: usize, max_size: usize) -> Option<Vec<PartInfoPtr>> {
        let mut partitions = self.partitions.write();
        if partitions.is_empty() {
            return None;
        }

        let idx = if idx >= partitions.len() {
            idx % partitions.len()
        } else {
            idx
        };

        for step in 0..partitions.len() {
            let index = (idx + step) % partitions.len();

            if !partitions[index].is_empty() {
                let ps = &mut partitions[index];
                let size = ps.len().min(max_size);
                return Some(ps.drain(..size).collect());
            }

            if self.disable_steal {
                break;
            }
        }

        drop(partitions);

        None
    }
}

#[derive(Clone, Debug, serde::Serialize, serde::Deserialize)]
pub struct ReclusterTask {
    pub parts: Partitions,
    pub stats: PartStatistics,
    pub total_rows: usize,
    pub total_bytes: usize,
<<<<<<< HEAD
    pub task_compressed: usize,
=======
    pub total_compressed: usize,
>>>>>>> 9a7ccd99
    pub level: i32,
}

#[derive(Clone)]
pub enum ReclusterParts {
    Recluster {
        tasks: Vec<ReclusterTask>,
        remained_blocks: Vec<Arc<BlockMeta>>,
        removed_segment_indexes: Vec<usize>,
        removed_segment_summary: Statistics,
    },
    Compact(Partitions),
}

impl ReclusterParts {
    pub fn is_empty(&self) -> bool {
        match self {
            ReclusterParts::Recluster {
                tasks,
                remained_blocks,
                ..
            } => tasks.is_empty() && remained_blocks.is_empty(),
            ReclusterParts::Compact(parts) => parts.is_empty(),
        }
    }

    pub fn new_recluster_parts() -> Self {
        Self::Recluster {
            tasks: vec![],
            remained_blocks: vec![],
            removed_segment_indexes: vec![],
            removed_segment_summary: Statistics::default(),
        }
    }

    pub fn new_compact_parts() -> Self {
        Self::Compact(Partitions::default())
    }

    pub fn is_distributed(&self, ctx: Arc<dyn TableContext>) -> bool {
        match self {
            ReclusterParts::Recluster { tasks, .. } => tasks.len() > 1,
            ReclusterParts::Compact(_) => {
                (!ctx.get_cluster().is_empty())
                    && ctx
                        .get_settings()
                        .get_enable_distributed_compact()
                        .unwrap_or(false)
            }
        }
    }
}

#[derive(serde::Serialize, serde::Deserialize, Clone, Debug, Default)]
pub struct ReclusterInfoSideCar {
    pub merged_blocks: Vec<Arc<BlockMeta>>,
    pub removed_segment_indexes: Vec<usize>,
    pub removed_statistics: Statistics,
}<|MERGE_RESOLUTION|>--- conflicted
+++ resolved
@@ -342,11 +342,7 @@
     pub stats: PartStatistics,
     pub total_rows: usize,
     pub total_bytes: usize,
-<<<<<<< HEAD
-    pub task_compressed: usize,
-=======
     pub total_compressed: usize,
->>>>>>> 9a7ccd99
     pub level: i32,
 }
 
