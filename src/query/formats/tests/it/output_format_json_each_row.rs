// Copyright 2022 Datafuse Labs.
//
// Licensed under the Apache License, Version 2.0 (the "License");
// you may not use this file except in compliance with the License.
// You may obtain a copy of the License at
//
//     http://www.apache.org/licenses/LICENSE-2.0
//
// Unless required by applicable law or agreed to in writing, software
// distributed under the License is distributed on an "AS IS" BASIS,
// WITHOUT WARRANTIES OR CONDITIONS OF ANY KIND, either express or implied.
// See the License for the specific language governing permissions and
// limitations under the License.

use common_exception::Result;
<<<<<<< HEAD
use common_expression::from_date_data;
use common_expression::from_date_data_with_validity;
use common_expression::types::DataType;
use common_expression::types::NumberDataType;
use common_expression::Chunk;
use common_expression::Column;
use common_expression::ColumnFrom;
use common_expression::DataField;
use common_expression::DataSchemaRef;
use common_expression::DataSchemaRefExt;
use common_formats::output_format::OutputFormatType;
use common_io::prelude::FormatSettings;
use pretty_assertions::assert_eq;

use crate::output_format_utils::get_simple_chunk;

fn test_chunk(is_nullable: bool) -> Result<()> {
    let (schema, chunk) = get_simple_chunk(is_nullable)?;
    let format_setting = FormatSettings::default();
=======
use common_meta_types::StageFileFormatType;
use pretty_assertions::assert_eq;

use crate::get_output_format;
use crate::output_format_utils::get_simple_block;

fn test_data_block(is_nullable: bool) -> Result<()> {
    let block = get_simple_block(is_nullable)?;
    let schema = block.schema().clone();
>>>>>>> 2686a7bd

    {
        let fmt = StageFileFormatType::NdJson;
        let mut formatter = get_output_format(fmt, schema)?;
        let buffer = formatter.serialize_block(&block)?;

        let tsv_block = String::from_utf8(buffer)?;
        let expect = r#"{"c1":1,"c2":"a","c3":true,"c4":1.1,"c5":"1970-01-02"}
{"c1":2,"c2":"b\"","c3":true,"c4":2.2,"c5":"1970-01-03"}
{"c1":3,"c2":"c'","c3":false,"c4":3.3,"c5":"1970-01-04"}
"#;
        assert_eq!(&tsv_block, expect);
    }

    Ok(())
}

#[test]
fn test_null() -> Result<()> {
    let schema = DataSchemaRefExt::create(vec![
        DataField::new(
            "c1",
            DataType::Nullable(Box::new(DataType::Number(NumberDataType::Int32))),
        ),
        DataField::new(
            "c2",
            DataType::Nullable(Box::new(DataType::Number(NumberDataType::Int32))),
        ),
    ]);
    let chunk = Chunk::new(vec![
        (
            Value::Column(Column::from_data_with_validity(vec![1i32, 0, 3], vec![
                true, false, true,
            ])),
            DataType::Nullable(Box::new(DataType::Number(NumberDataType::Int32))),
        ),
        (
            Value::Column(Column::from_data_with_validity(vec![0i32, 2, 0], vec![
                false, true, false,
            ])),
            DataType::Nullable(Box::new(DataType::Number(NumberDataType::Int32))),
        ),
    ]);

    {
<<<<<<< HEAD
        let fmt = OutputFormatType::JsonEachRow;
        let mut formatter = fmt.create_format(schema, format_setting);
        let buffer = formatter.serialize_block(&chunk)?;
=======
        let fmt = StageFileFormatType::NdJson;
        let mut formatter = get_output_format(fmt, schema)?;
        let buffer = formatter.serialize_block(&block)?;
>>>>>>> 2686a7bd

        let tsv_block = String::from_utf8(buffer)?;
        let expect = r#"{"c1":1,"c2":null}
{"c1":null,"c2":2}
{"c1":3,"c2":null}
"#;
        assert_eq!(&tsv_block, expect);
    }
    Ok(())
}

#[ignore]
#[test]
fn test_denormal() -> Result<()> {
<<<<<<< HEAD
    let format_setting = FormatSettings::default();

=======
>>>>>>> 2686a7bd
    let schema = DataSchemaRefExt::create(vec![
        DataField::new("c1", DataType::Number(NumberDataType::Float32)),
        DataField::new("c2", DataType::Number(NumberDataType::Float32)),
    ]);
    let chunk = Chunk::new(vec![
        (
            Value::Column(Column::from_data(vec![1f32, f32::NAN])),
            DataType::Number(NumberDataType::Float32),
        ),
        (
            Value::Column(Column::from_data(vec![f32::INFINITY, f32::NEG_INFINITY])),
            DataType::Number(NumberDataType::Float32),
        ),
    ]);

    {
<<<<<<< HEAD
        let fmt = OutputFormatType::JsonEachRow;
        let mut formatter = fmt.create_format(schema.clone(), format_setting);
        let buffer = formatter.serialize_block(&chunk)?;
=======
        let fmt = StageFileFormatType::NdJson;
        let mut formatter = get_output_format(fmt, schema)?;
        let buffer = formatter.serialize_block(&block)?;
>>>>>>> 2686a7bd

        let tsv_block = String::from_utf8(buffer)?;
        let expect = r#"{"c1":1.0,"c2":null}
{"c1":null,"c2":null}
"#;
        assert_eq!(&tsv_block, expect);
    }
<<<<<<< HEAD

    {
        let format_setting = FormatSettings {
            json_quote_denormals: true,
            ..FormatSettings::default()
        };
        let fmt = OutputFormatType::JsonEachRow;
        let mut formatter = fmt.create_format(schema, format_setting);
        let buffer = formatter.serialize_block(&chunk)?;

        let json_block = String::from_utf8(buffer)?;
        let expect = r#"{"c1":1.0,"c2":"inf"}
{"c1":"nan","c2":"inf"}
"#;
        assert_eq!(&json_block, expect);
    }
=======
    // todo(youngsofun): enable it after add the setting quote_denormal
    //     {
    //         let fmt = StageFileFormatType::NdJson;
    //         let mut formatter = get_output_format(fmt, schema.clone());
    //         let buffer = formatter.serialize_block(&block)?;
    //
    //         let json_block = String::from_utf8(buffer)?;
    //         let expect = r#"{"c1":1.0,"c2":"inf"}
    // {"c1":"nan","c2":"inf"}
    // "#;
    //         assert_eq!(&json_block, expect);
    //     }
>>>>>>> 2686a7bd

    Ok(())
}

#[test]
fn test_string_escape() -> Result<()> {
<<<<<<< HEAD
    let format_setting = FormatSettings::default();
=======
    let schema = DataSchemaRefExt::create(vec![DataField::new("c1", Vu8::to_data_type())]);

    let columns = vec![Series::from_data(vec!["\0"])];
>>>>>>> 2686a7bd

    let schema = DataSchemaRefExt::create(vec![DataField::new("c1", DataType::String)]);
    let chunk = Chunk::new(vec![(
        Value::Column(Column::from_data(vec!["\0"])),
        DataType::String,
    )]);

    {
<<<<<<< HEAD
        let fmt = OutputFormatType::JsonEachRow;
        let mut formatter = fmt.create_format(schema, format_setting);
        let buffer = formatter.serialize_block(&chunk)?;
=======
        let fmt = StageFileFormatType::NdJson;
        let mut formatter = get_output_format(fmt, schema)?;
        let buffer = formatter.serialize_block(&block)?;
>>>>>>> 2686a7bd

        let expect = b"{\"c1\":\"\\u0000\"}\n";
        assert_eq!(&buffer, expect);
    }

    Ok(())
}

#[test]
fn test_chunk_nullable() -> Result<()> {
    test_chunk(true)
}

#[test]
fn test_chunk_not_nullable() -> Result<()> {
    test_chunk(false)
}<|MERGE_RESOLUTION|>--- conflicted
+++ resolved
@@ -10,220 +10,4 @@
 // distributed under the License is distributed on an "AS IS" BASIS,
 // WITHOUT WARRANTIES OR CONDITIONS OF ANY KIND, either express or implied.
 // See the License for the specific language governing permissions and
-// limitations under the License.
-
-use common_exception::Result;
-<<<<<<< HEAD
-use common_expression::from_date_data;
-use common_expression::from_date_data_with_validity;
-use common_expression::types::DataType;
-use common_expression::types::NumberDataType;
-use common_expression::Chunk;
-use common_expression::Column;
-use common_expression::ColumnFrom;
-use common_expression::DataField;
-use common_expression::DataSchemaRef;
-use common_expression::DataSchemaRefExt;
-use common_formats::output_format::OutputFormatType;
-use common_io::prelude::FormatSettings;
-use pretty_assertions::assert_eq;
-
-use crate::output_format_utils::get_simple_chunk;
-
-fn test_chunk(is_nullable: bool) -> Result<()> {
-    let (schema, chunk) = get_simple_chunk(is_nullable)?;
-    let format_setting = FormatSettings::default();
-=======
-use common_meta_types::StageFileFormatType;
-use pretty_assertions::assert_eq;
-
-use crate::get_output_format;
-use crate::output_format_utils::get_simple_block;
-
-fn test_data_block(is_nullable: bool) -> Result<()> {
-    let block = get_simple_block(is_nullable)?;
-    let schema = block.schema().clone();
->>>>>>> 2686a7bd
-
-    {
-        let fmt = StageFileFormatType::NdJson;
-        let mut formatter = get_output_format(fmt, schema)?;
-        let buffer = formatter.serialize_block(&block)?;
-
-        let tsv_block = String::from_utf8(buffer)?;
-        let expect = r#"{"c1":1,"c2":"a","c3":true,"c4":1.1,"c5":"1970-01-02"}
-{"c1":2,"c2":"b\"","c3":true,"c4":2.2,"c5":"1970-01-03"}
-{"c1":3,"c2":"c'","c3":false,"c4":3.3,"c5":"1970-01-04"}
-"#;
-        assert_eq!(&tsv_block, expect);
-    }
-
-    Ok(())
-}
-
-#[test]
-fn test_null() -> Result<()> {
-    let schema = DataSchemaRefExt::create(vec![
-        DataField::new(
-            "c1",
-            DataType::Nullable(Box::new(DataType::Number(NumberDataType::Int32))),
-        ),
-        DataField::new(
-            "c2",
-            DataType::Nullable(Box::new(DataType::Number(NumberDataType::Int32))),
-        ),
-    ]);
-    let chunk = Chunk::new(vec![
-        (
-            Value::Column(Column::from_data_with_validity(vec![1i32, 0, 3], vec![
-                true, false, true,
-            ])),
-            DataType::Nullable(Box::new(DataType::Number(NumberDataType::Int32))),
-        ),
-        (
-            Value::Column(Column::from_data_with_validity(vec![0i32, 2, 0], vec![
-                false, true, false,
-            ])),
-            DataType::Nullable(Box::new(DataType::Number(NumberDataType::Int32))),
-        ),
-    ]);
-
-    {
-<<<<<<< HEAD
-        let fmt = OutputFormatType::JsonEachRow;
-        let mut formatter = fmt.create_format(schema, format_setting);
-        let buffer = formatter.serialize_block(&chunk)?;
-=======
-        let fmt = StageFileFormatType::NdJson;
-        let mut formatter = get_output_format(fmt, schema)?;
-        let buffer = formatter.serialize_block(&block)?;
->>>>>>> 2686a7bd
-
-        let tsv_block = String::from_utf8(buffer)?;
-        let expect = r#"{"c1":1,"c2":null}
-{"c1":null,"c2":2}
-{"c1":3,"c2":null}
-"#;
-        assert_eq!(&tsv_block, expect);
-    }
-    Ok(())
-}
-
-#[ignore]
-#[test]
-fn test_denormal() -> Result<()> {
-<<<<<<< HEAD
-    let format_setting = FormatSettings::default();
-
-=======
->>>>>>> 2686a7bd
-    let schema = DataSchemaRefExt::create(vec![
-        DataField::new("c1", DataType::Number(NumberDataType::Float32)),
-        DataField::new("c2", DataType::Number(NumberDataType::Float32)),
-    ]);
-    let chunk = Chunk::new(vec![
-        (
-            Value::Column(Column::from_data(vec![1f32, f32::NAN])),
-            DataType::Number(NumberDataType::Float32),
-        ),
-        (
-            Value::Column(Column::from_data(vec![f32::INFINITY, f32::NEG_INFINITY])),
-            DataType::Number(NumberDataType::Float32),
-        ),
-    ]);
-
-    {
-<<<<<<< HEAD
-        let fmt = OutputFormatType::JsonEachRow;
-        let mut formatter = fmt.create_format(schema.clone(), format_setting);
-        let buffer = formatter.serialize_block(&chunk)?;
-=======
-        let fmt = StageFileFormatType::NdJson;
-        let mut formatter = get_output_format(fmt, schema)?;
-        let buffer = formatter.serialize_block(&block)?;
->>>>>>> 2686a7bd
-
-        let tsv_block = String::from_utf8(buffer)?;
-        let expect = r#"{"c1":1.0,"c2":null}
-{"c1":null,"c2":null}
-"#;
-        assert_eq!(&tsv_block, expect);
-    }
-<<<<<<< HEAD
-
-    {
-        let format_setting = FormatSettings {
-            json_quote_denormals: true,
-            ..FormatSettings::default()
-        };
-        let fmt = OutputFormatType::JsonEachRow;
-        let mut formatter = fmt.create_format(schema, format_setting);
-        let buffer = formatter.serialize_block(&chunk)?;
-
-        let json_block = String::from_utf8(buffer)?;
-        let expect = r#"{"c1":1.0,"c2":"inf"}
-{"c1":"nan","c2":"inf"}
-"#;
-        assert_eq!(&json_block, expect);
-    }
-=======
-    // todo(youngsofun): enable it after add the setting quote_denormal
-    //     {
-    //         let fmt = StageFileFormatType::NdJson;
-    //         let mut formatter = get_output_format(fmt, schema.clone());
-    //         let buffer = formatter.serialize_block(&block)?;
-    //
-    //         let json_block = String::from_utf8(buffer)?;
-    //         let expect = r#"{"c1":1.0,"c2":"inf"}
-    // {"c1":"nan","c2":"inf"}
-    // "#;
-    //         assert_eq!(&json_block, expect);
-    //     }
->>>>>>> 2686a7bd
-
-    Ok(())
-}
-
-#[test]
-fn test_string_escape() -> Result<()> {
-<<<<<<< HEAD
-    let format_setting = FormatSettings::default();
-=======
-    let schema = DataSchemaRefExt::create(vec![DataField::new("c1", Vu8::to_data_type())]);
-
-    let columns = vec![Series::from_data(vec!["\0"])];
->>>>>>> 2686a7bd
-
-    let schema = DataSchemaRefExt::create(vec![DataField::new("c1", DataType::String)]);
-    let chunk = Chunk::new(vec![(
-        Value::Column(Column::from_data(vec!["\0"])),
-        DataType::String,
-    )]);
-
-    {
-<<<<<<< HEAD
-        let fmt = OutputFormatType::JsonEachRow;
-        let mut formatter = fmt.create_format(schema, format_setting);
-        let buffer = formatter.serialize_block(&chunk)?;
-=======
-        let fmt = StageFileFormatType::NdJson;
-        let mut formatter = get_output_format(fmt, schema)?;
-        let buffer = formatter.serialize_block(&block)?;
->>>>>>> 2686a7bd
-
-        let expect = b"{\"c1\":\"\\u0000\"}\n";
-        assert_eq!(&buffer, expect);
-    }
-
-    Ok(())
-}
-
-#[test]
-fn test_chunk_nullable() -> Result<()> {
-    test_chunk(true)
-}
-
-#[test]
-fn test_chunk_not_nullable() -> Result<()> {
-    test_chunk(false)
-}+// limitations under the License.