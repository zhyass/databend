--- conflicted
+++ resolved
@@ -12,15 +12,8 @@
 // See the License for the specific language governing permissions and
 // limitations under the License.
 
-<<<<<<< HEAD
 use common_expression::DataBlock;
 use common_expression::TableSchemaRef;
-=======
-use common_datablocks::DataBlock;
-use common_datavalues::DataSchemaRef;
-use common_datavalues::DataType;
-use common_datavalues::TypeSerializer;
->>>>>>> b01ff767
 use common_io::prelude::FormatSettings;
 use serde_json::Value as JsonValue;
 
@@ -33,23 +26,17 @@
     field_encoder: FieldEncoderJSON,
     first_block: bool,
     first_row: bool,
-    schema: DataSchemaRef,
     format_settings: FormatSettings,
 }
 
 impl JSONOutputFormat {
-<<<<<<< HEAD
     pub fn create(schema: TableSchemaRef, options: &FileFormatOptionsExt) -> Self {
         let field_encoder = FieldEncoderJSON::create(options);
-=======
-    pub fn create(schema: DataSchemaRef, options: &FileFormatOptionsExt) -> Self {
->>>>>>> b01ff767
         Self {
             schema,
             field_encoder,
             first_block: true,
             first_row: true,
-            schema,
             format_settings: FormatSettings {
                 timezone: options.timezone,
             },
