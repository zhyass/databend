// Copyright 2021 Datafuse Labs
//
// Licensed under the Apache License, Version 2.0 (the "License");
// you may not use this file except in compliance with the License.
// You may obtain a copy of the License at
//
//     http://www.apache.org/licenses/LICENSE-2.0
//
// Unless required by applicable law or agreed to in writing, software
// distributed under the License is distributed on an "AS IS" BASIS,
// WITHOUT WARRANTIES OR CONDITIONS OF ANY KIND, either express or implied.
// See the License for the specific language governing permissions and
// limitations under the License.

use std::sync::Arc;

use databend_common_catalog::plan::DataSourceInfo;
use databend_common_catalog::plan::DataSourcePlan;
use databend_common_exception::ErrorCode;
use databend_common_exception::Result;
use databend_common_expression::DataSchemaRefExt;
use databend_common_expression::SortColumnDescription;
use databend_common_metrics::storage::metrics_inc_recluster_block_bytes_to_read;
use databend_common_metrics::storage::metrics_inc_recluster_block_nums_to_read;
use databend_common_metrics::storage::metrics_inc_recluster_row_nums_to_read;
use databend_common_pipeline_sources::EmptySource;
use databend_common_pipeline_transforms::processors::build_compact_block_no_split_pipeline;
use databend_common_pipeline_transforms::processors::TransformPipelineHelper;
use databend_common_sql::evaluator::CompoundBlockOperator;
use databend_common_sql::executor::physical_plans::MutationKind;
use databend_common_sql::executor::physical_plans::Recluster;
use databend_common_sql::StreamContext;
use databend_common_storages_factory::Table;
use databend_common_storages_fuse::operations::TransformSerializeBlock;
use databend_common_storages_fuse::FuseTable;
use databend_common_storages_fuse::TableContext;

use crate::pipelines::builders::SortPipelineBuilder;
use crate::pipelines::processors::TransformAddStreamColumns;
use crate::pipelines::PipelineBuilder;

impl PipelineBuilder {
    /// The flow of Pipeline is as follows:
    // ┌──────────┐     ┌───────────────┐     ┌─────────┐
    // │FuseSource├────►│CompoundBlockOp├────►│SortMerge├────┐
    // └──────────┘     └───────────────┘     └─────────┘    │
    // ┌──────────┐     ┌───────────────┐     ┌─────────┐    │     ┌──────────────┐     ┌─────────┐
    // │FuseSource├────►│CompoundBlockOp├────►│SortMerge├────┤────►│MultiSortMerge├────►│Resize(N)├───┐
    // └──────────┘     └───────────────┘     └─────────┘    │     └──────────────┘     └─────────┘   │
    // ┌──────────┐     ┌───────────────┐     ┌─────────┐    │                                        │
    // │FuseSource├────►│CompoundBlockOp├────►│SortMerge├────┘                                        │
    // └──────────┘     └───────────────┘     └─────────┘                                             │
    // ┌──────────────────────────────────────────────────────────────────────────────────────────────┘
    // │         ┌──────────────┐
    // │    ┌───►│SerializeBlock├───┐
    // │    │    └──────────────┘   │
    // │    │    ┌──────────────┐   │    ┌─────────┐    ┌────────────────┐     ┌─────────────┐     ┌──────────┐
    // └───►│───►│SerializeBlock├───┤───►│Resize(1)├───►│SerializeSegment├────►│ReclusterAggr├────►│CommitSink│
    //      │    └──────────────┘   │    └─────────┘    └────────────────┘     └─────────────┘     └──────────┘
    //      │    ┌──────────────┐   │
    //      └───►│SerializeBlock├───┘
    //           └──────────────┘
    pub(crate) fn build_recluster(&mut self, recluster: &Recluster) -> Result<()> {
        match recluster.tasks.len() {
            0 => self.main_pipeline.add_source(EmptySource::create, 1),
            1 => {
                let table = self
                    .ctx
                    .build_table_by_table_info(&recluster.table_info, None)?;
                let table = FuseTable::try_from_table(table.as_ref())?;

                let task = &recluster.tasks[0];
                let recluster_block_nums = task.parts.len();
                let block_thresholds = table.get_block_thresholds();
                let table_info = table.get_table_info();
                let schema = table.schema_with_stream();
                let description = task.stats.get_description(&table_info.desc);
                let plan = DataSourcePlan {
                    source_info: DataSourceInfo::TableSource(table_info.clone()),
                    output_schema: schema.clone(),
                    parts: task.parts.clone(),
                    statistics: task.stats.clone(),
                    description,
                    tbl_args: table.table_args(),
                    push_downs: None,
                    internal_columns: None,
                    base_block_ids: None,
                    update_stream_columns: table.change_tracking_enabled(),
                    data_mask_policy: None,
                    table_index: usize::MAX,
                    scan_id: usize::MAX,
                };

                {
                    metrics_inc_recluster_block_nums_to_read(recluster_block_nums as u64);
                    metrics_inc_recluster_block_bytes_to_read(task.total_bytes as u64);
                    metrics_inc_recluster_row_nums_to_read(task.total_rows as u64);

                    log::info!(
                        "Number of blocks scheduled for recluster: {}",
                        recluster_block_nums
                    );
                }

                self.ctx.set_partitions(plan.parts.clone())?;

                table.read_data(self.ctx.clone(), &plan, &mut self.main_pipeline, false)?;

                let num_input_columns = schema.fields().len();
                if table.change_tracking_enabled() {
                    let stream_ctx = StreamContext::try_create(
                        self.ctx.get_function_context()?,
                        schema,
                        table_info.ident.seq,
                        false,
                        false,
                    )?;
                    self.main_pipeline
                        .add_transformer(|| TransformAddStreamColumns::new(stream_ctx.clone()));
                }

                let cluster_stats_gen = table.get_cluster_stats_gen(
                    self.ctx.clone(),
                    task.level + 1,
                    block_thresholds,
                    None,
                )?;
                let operators = cluster_stats_gen.operators.clone();
                if !operators.is_empty() {
                    let func_ctx2 = cluster_stats_gen.func_ctx.clone();
                    self.main_pipeline.add_transformer(move || {
                        CompoundBlockOperator::new(
                            operators.clone(),
                            func_ctx2.clone(),
                            num_input_columns,
                        )
                    });
                }

                // construct output fields
                let output_fields = cluster_stats_gen.out_fields.clone();
                let schema = DataSchemaRefExt::create(output_fields);
                let sort_descs = cluster_stats_gen
                    .cluster_key_index
                    .iter()
                    .map(|offset| SortColumnDescription {
                        offset: *offset,
                        asc: true,
                        nulls_first: false,
                    })
                    .collect();

                // merge sort
                let sort_block_size = block_thresholds.calc_rows_per_block(
                    task.total_bytes,
                    task.total_rows,
<<<<<<< HEAD
                    task.task_compressed,
=======
                    task.total_compressed,
>>>>>>> 9a7ccd99
                );

                let sort_pipeline_builder =
                    SortPipelineBuilder::create(self.ctx.clone(), schema, Arc::new(sort_descs))?
                        .with_block_size_hit(sort_block_size)
                        .remove_order_col_at_last();
                sort_pipeline_builder.build_merge_sort_pipeline(&mut self.main_pipeline, false)?;

                // Compact after merge sort.
                let max_threads = self.ctx.get_settings().get_max_threads()? as usize;
                build_compact_block_no_split_pipeline(
                    &mut self.main_pipeline,
                    block_thresholds,
                    max_threads,
                )?;

                self.main_pipeline
                    .add_transform(|transform_input_port, transform_output_port| {
                        let proc = TransformSerializeBlock::try_create(
                            self.ctx.clone(),
                            transform_input_port,
                            transform_output_port,
                            table,
                            cluster_stats_gen.clone(),
                            MutationKind::Recluster,
                            recluster.table_meta_timestamps,
                        )?;
                        proc.into_processor()
                    })
            }
            _ => Err(ErrorCode::Internal(
                "A node can only execute one recluster task".to_string(),
            )),
        }
    }
}<|MERGE_RESOLUTION|>--- conflicted
+++ resolved
@@ -154,11 +154,7 @@
                 let sort_block_size = block_thresholds.calc_rows_per_block(
                     task.total_bytes,
                     task.total_rows,
-<<<<<<< HEAD
-                    task.task_compressed,
-=======
                     task.total_compressed,
->>>>>>> 9a7ccd99
                 );
 
                 let sort_pipeline_builder =
