[package]
name = "databend-query"
description = "A real-time Cloud Distributed Query Engine"
version = { workspace = true }
authors = { workspace = true }
license = { workspace = true }
publish = { workspace = true }
edition = { workspace = true }

[lib]
doctest = false
test = false

[features]
default = ["simd"]
simd = ["common-arrow/simd"]

tokio-console = ["common-tracing/console", "common-base/tracing"]
memory-profiling = ["common-base/memory-profiling", "common-http/memory-profiling", "tempfile"]
storage-hdfs = ["opendal/services-hdfs", "common-storage/storage-hdfs"]
hive = [
    "storage-hdfs",
    "common-config/hive",
    "common-storages-hive",
    "common-meta-app/storage-hdfs",
]
io-uring = [
    # "common-meta-embedded/io-uring",
    "common-meta-store/io-uring",
    # "common-meta-sled-store/io-uring",
    # "common-meta-raft-store/io-uring",
]

[dependencies]
# Workspace dependencies
common-arrow = { path = "../../common/arrow" }
common-ast = { path = "../ast" }
common-base = { path = "../../common/base" }
common-catalog = { path = "../catalog" }
common-config = { path = "../config" }
common-exception = { path = "../../common/exception" }
common-expression = { path = "../expression" }
common-formats = { path = "../formats" }
common-functions = { path = "../functions" }
common-grpc = { path = "../../common/grpc" }
common-hashtable = { path = "../../common/hashtable" }
common-http = { path = "../../common/http" }
common-io = { path = "../../common/io" }
common-jsonb = { path = "../../common/jsonb" }
common-management = { path = "../management" }
common-meta-api = { path = "../../meta/api" }
common-meta-app = { path = "../../meta/app" }
# common-meta-embedded = { path = "../../meta/embedded" }
common-meta-store = { path = "../../meta/store" }
common-meta-types = { path = "../../meta/types" }
common-metrics = { path = "../../common/metrics" }
common-pipeline-core = { path = "../pipeline/core" }
common-pipeline-sinks = { path = "../pipeline/sinks" }
common-pipeline-sources = { path = "../pipeline/sources" }
common-pipeline-transforms = { path = "../pipeline/transforms" }
common-profile = { path = "../../common/profile" }
common-settings = { path = "../settings" }
common-sql = { path = "../sql" }
common-storage = { path = "../../common/storage" }
common-storages-factory = { path = "../storages/factory" }
common-storages-fuse = { path = "../storages/fuse" }
common-storages-hive = { path = "../storages/hive/hive", optional = true }
common-storages-iceberg = { path = "../storages/iceberg" }
common-storages-information-schema = { path = "../storages/information-schema" }
common-storages-null = { path = "../storages/null" }
common-storages-parquet = { path = "../storages/parquet" }
common-storages-result-cache = { path = "../storages/result_cache" }
common-storages-share = { path = "../storages/share" }
common-storages-stage = { path = "../storages/stage" }
common-storages-system = { path = "../storages/system" }
common-storages-view = { path = "../storages/view" }
common-tracing = { path = "../../common/tracing" }
common-users = { path = "../users" }
storages-common-cache = { path = "../storages/common/cache" }

storages-common-blocks = { path = "../storages/common/blocks" }
storages-common-cache-manager = { path = "../storages/common/cache-manager" }
storages-common-index = { path = "../storages/common/index" }
storages-common-table-meta = { path = "../storages/common/table-meta" }

# Github dependencies

# Crates.io dependencies
aho-corasick = { version = "0.7.20" }
async-channel = "1.7.1"
async-stream = "0.3.3"
async-trait = { version = "0.1.57", package = "async-trait-fn" }
base64 = "0.13.0"
bincode = "1.3.3"
bumpalo = { workspace = true }
byteorder = "1.4.3"
bytes = "1.2.1"
chrono = { workspace = true }
chrono-tz = { workspace = true }
dashmap = "5.4"
futures = "0.3.24"
futures-util = "0.3.24"
h2 = "0.3.15"
headers = "0.3.8"
http = "0.2.8"
itertools = "0.10.5"
lz4 = "1.24.0"
match-template = "0.0.1"
metrics = "0.20.1"
naive-cityhash = "0.2.0"
once_cell = "1.15.0"
opendal = { workspace = true, features = ["layers-tracing", "layers-metrics", "compress"] }
opensrv-mysql = { git = "https://github.com/datafuselabs/opensrv", rev = "5e37788" }
parking_lot = "0.12.1"
petgraph = "0.6.2"
pin-project-lite = "0.2.9"
poem = { version = "1", features = ["rustls", "multipart", "compression"] }
primitive-types = "0.12.0"
rand = "0.8.5"
regex = "1.6.0"
<<<<<<< HEAD
scopeguard = "1.1.0"
semver = "1.0.14"
=======
>>>>>>> 51fe9371
serde = { workspace = true }
serde_json = { workspace = true }
serde_urlencoded = "0.7.1"
socket2 = "0.4.7"
tempfile = { version = "3.3.0", optional = true }
time = "0.3.14"
tokio-stream = { version = "0.1.10", features = ["net"] }
tonic = "0.8.1"
tracing = "0.1.36"
typetag = "0.2.3"
unicode-segmentation = "1.10.0"
uuid = { version = "1.1.2", features = ["serde", "v4"] }

[dev-dependencies]
common-meta-embedded = { path = "../../meta/embedded" }
ordered-float = { workspace = true }

base64 = "0.13.0"
criterion = "0.4"
goldenfile = "1.4"
hex = "0.4.3"
jwt-simple = "0.11.0"
maplit = "1.0.2"
mysql_async = { version = "0.31", default-features = false, features = ["rustls-tls"] }
num = "0.4.0"
p256 = "0.11"
pretty_assertions = "1.3.0"
reqwest = { workspace = true }
temp-env = "0.3.0"
tempfile = "3.3.0"
toml = { version = "0.5.9", default-features = false }
url = "2.3.1"
walkdir = "2.3.2"
wiremock = "0.5.14"

[build-dependencies]
common-building = { path = "../../common/building" }

[package.metadata.cargo-machete]
ignored = ["match-template"]<|MERGE_RESOLUTION|>--- conflicted
+++ resolved
@@ -118,11 +118,7 @@
 primitive-types = "0.12.0"
 rand = "0.8.5"
 regex = "1.6.0"
-<<<<<<< HEAD
 scopeguard = "1.1.0"
-semver = "1.0.14"
-=======
->>>>>>> 51fe9371
 serde = { workspace = true }
 serde_json = { workspace = true }
 serde_urlencoded = "0.7.1"
