//  Copyright 2021 Datafuse Labs.
//
//  Licensed under the Apache License, Version 2.0 (the "License");
//  you may not use this file except in compliance with the License.
//  You may obtain a copy of the License at
//
//      http://www.apache.org/licenses/LICENSE-2.0
//
//  Unless required by applicable law or agreed to in writing, software
//  distributed under the License is distributed on an "AS IS" BASIS,
//  WITHOUT WARRANTIES OR CONDITIONS OF ANY KIND, either express or implied.
//  See the License for the specific language governing permissions and
//  limitations under the License.

use common_exception::Result;
use common_expression::DataBlock;
use common_expression::FunctionContext;
use common_expression::TableSchemaRef;
use common_io::constants::DEFAULT_BLOCK_BUFFER_SIZE;
use common_io::constants::DEFAULT_BLOCK_INDEX_BUFFER_SIZE;
use common_storages_fuse::io::write_block;
use common_storages_fuse::io::write_data;
use common_storages_fuse::io::TableMetaLocationGenerator;
use common_storages_fuse::io::WriteSettings;
use common_storages_fuse::FuseStorageFormat;
use opendal::Operator;
use storages_common_blocks::blocks_to_parquet;
use storages_common_index::BloomIndex;
use storages_common_table_meta::meta::BlockMeta;
use storages_common_table_meta::meta::ClusterStatistics;
use storages_common_table_meta::meta::Compression;
use storages_common_table_meta::meta::Location;
use storages_common_table_meta::meta::StatisticsOfColumns;
use storages_common_table_meta::table::TableCompression;
use uuid::Uuid;

pub struct BlockWriter<'a> {
    location_generator: &'a TableMetaLocationGenerator,
    data_accessor: &'a Operator,
}

impl<'a> BlockWriter<'a> {
    pub fn new(
        data_accessor: &'a Operator,
        location_generator: &'a TableMetaLocationGenerator,
    ) -> Self {
        Self {
            location_generator,
            data_accessor,
        }
    }

    pub async fn write(
        &self,
        storage_format: FuseStorageFormat,
        schema: &TableSchemaRef,
        block: DataBlock,
        col_stats: StatisticsOfColumns,
        cluster_stats: Option<ClusterStatistics>,
    ) -> Result<BlockMeta> {
        let (location, block_id) = self.location_generator.gen_block_location();

        let data_accessor = &self.data_accessor;
        let row_count = block.num_rows() as u64;
        let block_size = block.memory_size() as u64;
        let (bloom_filter_index_size, bloom_filter_index_location) = self
            .build_block_index(data_accessor, schema.clone(), &block, block_id)
            .await?;

        let write_settings = WriteSettings {
            storage_format,
            ..Default::default()
        };

        let mut buf = Vec::with_capacity(DEFAULT_BLOCK_BUFFER_SIZE);
        let (file_size, col_metas) = write_block(&write_settings, schema, block, &mut buf)?;

        write_data(&buf, data_accessor, &location.0).await?;
        let block_meta = BlockMeta::new(
            row_count,
            block_size,
            file_size,
            col_stats,
            col_metas,
            cluster_stats,
            location,
            bloom_filter_index_location,
            bloom_filter_index_size,
            Compression::Lz4Raw,
        );
        Ok(block_meta)
    }

    pub async fn build_block_index(
        &self,
        data_accessor: &Operator,
        schema: TableSchemaRef,
        block: &DataBlock,
        block_id: Uuid,
    ) -> Result<(u64, Option<Location>)> {
        let location = self
            .location_generator
            .block_bloom_index_location(&block_id);

        let maybe_bloom_index =
            BloomIndex::try_create(FunctionContext::default(), schema, location.1, &[block])?;
<<<<<<< HEAD
        if let Some(bloom_index) = maybe_bloom_index {
            let index_block = bloom_index.serialize_to_data_block();
            let filter_schema = bloom_index.filter_schema;
            let mut data = Vec::with_capacity(DEFAULT_BLOOM_INDEX_WRITE_BUFFER_SIZE);
            let index_block_schema = &filter_schema;
=======
        if let Some(bloom_index) = bloom_index {
            let index_block = bloom_index.filter_block;
            let mut data = Vec::with_capacity(DEFAULT_BLOCK_INDEX_BUFFER_SIZE);
            let index_block_schema = &bloom_index.filter_schema;
>>>>>>> bba7df64
            let (size, _) = blocks_to_parquet(
                index_block_schema,
                vec![index_block],
                &mut data,
                TableCompression::None,
            )?;
            write_data(&data, data_accessor, &location.0).await?;
            Ok((size, Some(location)))
        } else {
            Ok((0u64, None))
        }
    }
}<|MERGE_RESOLUTION|>--- conflicted
+++ resolved
@@ -104,18 +104,11 @@
 
         let maybe_bloom_index =
             BloomIndex::try_create(FunctionContext::default(), schema, location.1, &[block])?;
-<<<<<<< HEAD
         if let Some(bloom_index) = maybe_bloom_index {
             let index_block = bloom_index.serialize_to_data_block();
             let filter_schema = bloom_index.filter_schema;
-            let mut data = Vec::with_capacity(DEFAULT_BLOOM_INDEX_WRITE_BUFFER_SIZE);
+            let mut data = Vec::with_capacity(DEFAULT_BLOCK_INDEX_BUFFER_SIZE);
             let index_block_schema = &filter_schema;
-=======
-        if let Some(bloom_index) = bloom_index {
-            let index_block = bloom_index.filter_block;
-            let mut data = Vec::with_capacity(DEFAULT_BLOCK_INDEX_BUFFER_SIZE);
-            let index_block_schema = &bloom_index.filter_schema;
->>>>>>> bba7df64
             let (size, _) = blocks_to_parquet(
                 index_block_schema,
                 vec![index_block],
