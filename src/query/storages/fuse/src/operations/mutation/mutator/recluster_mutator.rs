// Copyright 2021 Datafuse Labs
//
// Licensed under the Apache License, Version 2.0 (the "License");
// you may not use this file except in compliance with the License.
// You may obtain a copy of the License at
//
//     http://www.apache.org/licenses/LICENSE-2.0
//
// Unless required by applicable law or agreed to in writing, software
// distributed under the License is distributed on an "AS IS" BASIS,
// WITHOUT WARRANTIES OR CONDITIONS OF ANY KIND, either express or implied.
// See the License for the specific language governing permissions and
// limitations under the License.

use std::cmp;
use std::cmp::Ordering;
use std::collections::BTreeMap;
use std::collections::HashMap;
use std::collections::HashSet;
use std::sync::Arc;

use databend_common_base::runtime::execute_futures_in_parallel;
use databend_common_base::runtime::GLOBAL_MEM_STAT;
use databend_common_catalog::plan::Partitions;
use databend_common_catalog::plan::PartitionsShuffleKind;
use databend_common_catalog::plan::ReclusterParts;
use databend_common_catalog::plan::ReclusterTask;
use databend_common_catalog::table::Table;
use databend_common_catalog::table_context::TableContext;
use databend_common_exception::ErrorCode;
use databend_common_exception::Result;
use databend_common_expression::compare_scalars;
use databend_common_expression::types::DataType;
use databend_common_expression::BlockThresholds;
use databend_common_expression::Scalar;
use databend_common_expression::TableSchemaRef;
use databend_common_storage::ColumnNodes;
use databend_storages_common_pruner::BlockMetaIndex;
use databend_storages_common_table_meta::meta::BlockMeta;
use databend_storages_common_table_meta::meta::CompactSegmentInfo;
use databend_storages_common_table_meta::meta::Statistics;
use databend_storages_common_table_meta::meta::TableSnapshot;
use fastrace::func_path;
use fastrace::future::FutureExt;
use fastrace::Span;
use indexmap::IndexSet;
use log::debug;
use log::warn;

use crate::operations::mutation::SegmentCompactChecker;
use crate::operations::BlockCompactMutator;
use crate::operations::CompactLazyPartInfo;
use crate::statistics::reducers::merge_statistics_mut;
use crate::statistics::sort_by_cluster_stats;
use crate::FuseTable;
use crate::SegmentLocation;
use crate::DEFAULT_AVG_DEPTH_THRESHOLD;
use crate::FUSE_OPT_KEY_ROW_AVG_DEPTH_THRESHOLD;

pub enum ReclusterMode {
    Recluster,
    Compact,
}

#[derive(Clone)]
pub struct ReclusterMutator {
    pub(crate) ctx: Arc<dyn TableContext>,
    pub(crate) depth_threshold: f64,
    pub(crate) block_thresholds: BlockThresholds,
    pub(crate) cluster_key_id: u32,
    pub(crate) schema: TableSchemaRef,
    pub(crate) max_tasks: usize,
    pub(crate) cluster_key_types: Vec<DataType>,
    pub(crate) column_ids: HashSet<u32>,
}

impl ReclusterMutator {
    pub fn try_create(
        table: &FuseTable,
        ctx: Arc<dyn TableContext>,
        snapshot: &TableSnapshot,
    ) -> Result<Self> {
        let schema = table.schema_with_stream();
        let cluster_key_id = table.cluster_key_meta.clone().unwrap().0;
        let block_thresholds = table.get_block_thresholds();

        let avg_depth_threshold = table.get_option(
            FUSE_OPT_KEY_ROW_AVG_DEPTH_THRESHOLD,
            DEFAULT_AVG_DEPTH_THRESHOLD,
        );
        let depth_threshold =
            (snapshot.summary.block_count as f64 * avg_depth_threshold).clamp(1.0, 16.0);

        let mut max_tasks = 1;
        let cluster = ctx.get_cluster();
        if !cluster.is_empty() && ctx.get_settings().get_enable_distributed_recluster()? {
            max_tasks = cluster.nodes.len();
        }

        let cluster_key_types = table.cluster_key_types(ctx.clone());

        // NOTE: The snapshot schema does not contain the stream column.
        let column_ids = snapshot.schema.to_leaf_column_id_set();

        Ok(Self {
            ctx,
            schema,
            depth_threshold,
            block_thresholds,
            cluster_key_id,
            max_tasks,
            cluster_key_types,
            column_ids,
        })
    }

    /// Used for tests.
    #[allow(clippy::too_many_arguments)]
    pub fn new(
        ctx: Arc<dyn TableContext>,
        schema: TableSchemaRef,
        cluster_key_types: Vec<DataType>,
        depth_threshold: f64,
        block_thresholds: BlockThresholds,
        cluster_key_id: u32,
        max_tasks: usize,
        column_ids: HashSet<u32>,
    ) -> Self {
        Self {
            ctx,
            schema,
            depth_threshold,
            block_thresholds,
            cluster_key_id,
            max_tasks,
            cluster_key_types,
            column_ids,
        }
    }

    #[async_backtrace::framed]
    pub async fn target_select(
        &self,
        compact_segments: Vec<(SegmentLocation, Arc<CompactSegmentInfo>)>,
        mode: ReclusterMode,
    ) -> Result<(u64, ReclusterParts)> {
        match mode {
            ReclusterMode::Compact => self.generate_compact_tasks(compact_segments).await,
            ReclusterMode::Recluster => self.generate_recluster_tasks(compact_segments).await,
        }
    }

    #[async_backtrace::framed]
    pub async fn generate_recluster_tasks(
        &self,
        compact_segments: Vec<(SegmentLocation, Arc<CompactSegmentInfo>)>,
    ) -> Result<(u64, ReclusterParts)> {
        // Sort segments by cluster statistics
        let mut compact_segments = compact_segments;
        compact_segments.sort_by(|a, b| {
            sort_by_cluster_stats(
                &a.1.summary.cluster_stats,
                &b.1.summary.cluster_stats,
                self.cluster_key_id,
            )
        });

        // Prepare for reclustering by collecting segment indices, statistics, and blocks
        let mut selected_segs_idx = Vec::with_capacity(compact_segments.len());
        let mut selected_statistics = Vec::with_capacity(compact_segments.len());
        let selected_segments = compact_segments
            .into_iter()
            .map(|(loc, info)| {
                selected_statistics.push(info.summary.clone());
                selected_segs_idx.push(loc.segment_idx);
                info
            })
            .collect::<Vec<_>>();

        // Gather blocks and create a block map categorized by clustering levels
        let blocks = self.gather_blocks(selected_segments).await?;
        let mut blocks_map: BTreeMap<i32, Vec<usize>> = BTreeMap::new();
        for (idx, block) in blocks.iter().enumerate() {
            if let Some(stats) = &block.cluster_stats {
                if stats.cluster_key_id == self.cluster_key_id {
                    blocks_map.entry(stats.level).or_default().push(idx);
                }
            }
        }

        // Compute memory threshold and maximum number of blocks allowed for reclustering.
        let settings = self.ctx.get_settings();
        let avail_memory_usage =
            settings.get_max_memory_usage()? - GLOBAL_MEM_STAT.get_memory_usage() as u64;
        let memory_threshold = settings
            .get_recluster_block_size()?
            .min(avail_memory_usage * 30 / 100) as usize;
        // specify a rather small value, so that `recluster_block_size` might be tuned to lower value.
        let max_blocks_num =
            (memory_threshold / self.block_thresholds.max_bytes_per_block).max(2) * self.max_tasks;
        let block_per_seg = self.block_thresholds.block_per_segment;

        // Prepare task generation parameters
        let arrow_schema = self.schema.as_ref().into();
        let column_nodes = ColumnNodes::new_from_schema(&arrow_schema, Some(&self.schema));

        let mut tasks = Vec::new();
        let mut selected_blocks_idx = IndexSet::new();
        // Process blocks for reclustering based on their level
        for (level, indices) in blocks_map.into_iter() {
            if level == -1 || indices.len() < 2 {
                continue;
            }

            let mut total_rows = 0;
            let mut total_bytes = 0;
            let mut total_compressed = 0;
            let mut small_blocks = IndexSet::new();
            let mut points_map: HashMap<Vec<Scalar>, (Vec<usize>, Vec<usize>)> = HashMap::new();

            // Analyze each block's statistics and track min/max points
            for &i in indices.iter() {
                let block = &blocks[i];
                if let Some(stats) = &block.cluster_stats {
                    points_map.entry(stats.min().clone()).or_default().0.push(i);
                    points_map.entry(stats.max().clone()).or_default().1.push(i);
                }

                // Track small blocks for potential compaction
                if self.block_thresholds.check_too_small(
                    block.row_count as usize,
                    block.block_size as usize,
                    block.file_size as usize,
                ) {
                    small_blocks.insert(i);
                }

                total_rows += block.row_count;
                total_bytes += block.block_size;
                total_compressed += block.file_size;
            }

            // If total rows and bytes are too small, compact the blocks into one
            if self
                .block_thresholds
                .check_for_compact(total_rows as usize, total_bytes as usize)
            {
                debug!(
                    "recluster: the statistics of blocks are too small, just merge them into one block"
                );
                selected_blocks_idx.extend(indices.iter());
                let block_metas = indices
                    .into_iter()
                    .map(|i| (None, blocks[i].clone()))
                    .collect::<Vec<_>>();
                tasks.push(self.generate_task(
                    &block_metas,
                    &column_nodes,
                    total_rows as usize,
                    total_bytes as usize,
                    total_compressed as usize,
                    level,
                ));
                break;
            }

            // Select blocks for reclustering based on depth threshold and max block size
            let mut selected_idx =
                self.fetch_max_depth(points_map, self.depth_threshold, max_blocks_num)?;
            if selected_idx.is_empty() {
                if level != 0 || small_blocks.len() < 2 {
                    continue;
                }
                selected_idx = IndexSet::from_iter(small_blocks);
            }

            // Process selected blocks into recluster tasks based on memory threshold
            let mut task_bytes = 0;
            let mut task_rows = 0;
            let mut task_compressed = 0;
            let mut task_indices = Vec::new();
            let mut selected_blocks = Vec::new();
            for idx in selected_idx {
                let block = blocks[idx].clone();
                let block_size = block.block_size as usize;
                let row_count = block.row_count as usize;

                // If memory threshold exceeded, generate a new task and reset accumulators
                if task_bytes + block_size > memory_threshold && selected_blocks.len() > 1 {
                    selected_blocks_idx.extend(std::mem::take(&mut task_indices));

                    tasks.push(self.generate_task(
                        &selected_blocks,
                        &column_nodes,
                        task_rows,
                        task_bytes,
                        task_compressed,
                        level,
                    ));

                    task_rows = 0;
                    task_bytes = 0;
                    task_compressed = 0;
                    selected_blocks.clear();

                    // Break if maximum task limit is reached
                    if tasks.len() >= self.max_tasks {
                        break;
                    }
                }

                task_rows += row_count;
                task_bytes += block_size;
                task_compressed += block.file_size as usize;
                task_indices.push(idx);
                selected_blocks.push((None, block));
            }

            // Add remaining blocks as a final task if any
            if selected_blocks.len() > 1 {
                selected_blocks_idx.extend(task_indices);
                tasks.push(self.generate_task(
                    &selected_blocks,
                    &column_nodes,
                    task_rows,
                    task_bytes,
                    task_compressed,
                    level,
                ));
            }
            break;
        }

        // Determine if reclustering is needed
        let selected = if selected_blocks_idx.is_empty() {
            let unordered = || {
                blocks.windows(2).any(|w| {
                    sort_by_cluster_stats(
                        &w[0].cluster_stats,
                        &w[1].cluster_stats,
                        self.cluster_key_id,
                    ) == Ordering::Greater
                })
            };
<<<<<<< HEAD
            (selected_segs_idx.len() > 1 && blocks.len() <= self.block_thresholds.block_per_segment)
                || unordered()
=======
            (selected_segs_idx.len() > 1 && blocks.len() <= block_per_seg) || unordered()
>>>>>>> 9a7ccd99
        } else {
            true
        };

        // Generate recluster parts based on selected segments
        let parts = if selected {
            selected_segs_idx.sort_by(|a, b| b.cmp(a));

            let default_cluster_key_id = Some(self.cluster_key_id);
            let mut removed_segment_summary = Statistics::default();
            selected_statistics.iter().for_each(|v| {
                merge_statistics_mut(&mut removed_segment_summary, v, default_cluster_key_id)
            });

            let blocks_idx: IndexSet<usize> = IndexSet::from_iter(0..blocks.len());
            let remained_blocks = blocks_idx
                .difference(&selected_blocks_idx)
                .map(|&v| blocks[v].clone())
                .collect();

            ReclusterParts::Recluster {
                tasks,
                remained_blocks,
                removed_segment_indexes: selected_segs_idx,
                removed_segment_summary,
            }
        } else {
            ReclusterParts::new_recluster_parts()
        };

        Ok((selected_blocks_idx.len() as u64, parts))
    }

    async fn generate_compact_tasks(
        &self,
        compact_segments: Vec<(SegmentLocation, Arc<CompactSegmentInfo>)>,
    ) -> Result<(u64, ReclusterParts)> {
        debug!("recluster: generate compact tasks");
        let settings = self.ctx.get_settings();
        let num_block_limit = settings.get_compact_max_block_selection()? as usize;
        let num_segment_limit = compact_segments.len();
        let mut recluster_blocks_count = 0;

        let mut parts = Vec::new();
        let mut checker = SegmentCompactChecker::new(
            self.block_thresholds.block_per_segment as u64,
            Some(self.cluster_key_id),
        );

        for (loc, compact_segment) in compact_segments.into_iter() {
            recluster_blocks_count += compact_segment.summary.block_count;
            let segments_vec = checker.add(loc.segment_idx, compact_segment);
            for segments in segments_vec {
                checker.generate_part(segments, &mut parts);
            }

            if checker.is_limit_reached(num_segment_limit, num_block_limit) {
                break;
            }
        }
        // finalize the compaction.
        checker.finalize(&mut parts);

        let cluster = self.ctx.get_cluster();
        let max_threads = settings.get_max_threads()? as usize;
        let enable_distributed_compact = settings.get_enable_distributed_compact()?;
        let partitions = if !enable_distributed_compact
            || cluster.is_empty()
            || parts.len() < cluster.nodes.len() * max_threads
        {
            let lazy_parts = parts
                .into_iter()
                .map(|v| {
                    v.as_any()
                        .downcast_ref::<CompactLazyPartInfo>()
                        .unwrap()
                        .clone()
                })
                .collect::<Vec<_>>();
            Partitions::create(
                PartitionsShuffleKind::Mod,
                BlockCompactMutator::build_compact_tasks(
                    self.ctx.clone(),
                    self.column_ids.clone(),
                    Some(self.cluster_key_id),
                    self.block_thresholds,
                    lazy_parts,
                )
                .await?,
            )
        } else {
            Partitions::create(PartitionsShuffleKind::Mod, parts)
        };

        Ok((recluster_blocks_count, ReclusterParts::Compact(partitions)))
    }

    fn generate_task(
        &self,
        block_metas: &[(Option<BlockMetaIndex>, Arc<BlockMeta>)],
        column_nodes: &ColumnNodes,
        total_rows: usize,
        total_bytes: usize,
<<<<<<< HEAD
        task_compressed: usize,
=======
        total_compressed: usize,
>>>>>>> 9a7ccd99
        level: i32,
    ) -> ReclusterTask {
        if log::log_enabled!(log::Level::Debug) {
            let locations = block_metas
                .iter()
                .map(|v| &v.1.location.0)
                .collect::<Vec<_>>();
            debug!(
                "recluster: generate recluster task, the selected blocks: {:?}, level: {}",
                locations, level
            );
        }

        let (stats, parts) =
            FuseTable::to_partitions(Some(&self.schema), block_metas, column_nodes, None, None);
        ReclusterTask {
            parts,
            stats,
            total_rows,
            total_bytes,
<<<<<<< HEAD
            task_compressed,
=======
            total_compressed,
>>>>>>> 9a7ccd99
            level,
        }
    }

    pub fn select_segments(
        &self,
        compact_segments: &[(SegmentLocation, Arc<CompactSegmentInfo>)],
        max_len: usize,
    ) -> Result<(ReclusterMode, IndexSet<usize>)> {
        let mut blocks_num = 0;
        let mut indices = IndexSet::new();
        let mut points_map: HashMap<Vec<Scalar>, (Vec<usize>, Vec<usize>)> = HashMap::new();
        let mut unclustered_segments = IndexSet::new();
        let mut small_segments = IndexSet::new();
        let block_per_seg = self.block_thresholds.block_per_segment;

        // Iterate over all segments
        for (i, (loc, compact_segment)) in compact_segments.iter().enumerate() {
            let mut level = -1;
            // Check if the segment is clustered
            let is_clustered = compact_segment
                .summary
                .cluster_stats
                .as_ref()
                .is_some_and(|v| {
                    level = v.level;
                    v.cluster_key_id == self.cluster_key_id
                });

            // If not clustered, mark for compaction
            if !is_clustered {
                debug!(
                    "recluster: segment '{}' is unclustered, needs to be compacted",
                    loc.location.0
                );
                unclustered_segments.insert(i);
                continue;
            }

            // Skip if segment has more blocks than required and no reclustering is needed
<<<<<<< HEAD
            if level < 0
                && compact_segment.summary.block_count as usize
                    >= self.block_thresholds.block_per_segment
            {
=======
            if level < 0 && compact_segment.summary.block_count as usize >= block_per_seg {
>>>>>>> 9a7ccd99
                continue;
            }

            // Process clustered segment
            if let Some(stats) = &compact_segment.summary.cluster_stats {
                blocks_num += compact_segment.summary.block_count as usize;
                // Track small segments for special handling later
<<<<<<< HEAD
                if blocks_num < self.block_thresholds.block_per_segment {
=======
                if blocks_num < block_per_seg {
>>>>>>> 9a7ccd99
                    small_segments.insert(i);
                }
                // Add to indices for potential reclustering
                indices.insert(i);
                // Update points_map with min and max points of the segment
                points_map
                    .entry(stats.min().clone())
                    .and_modify(|v| v.0.push(i))
                    .or_insert((vec![i], vec![]));
                points_map
                    .entry(stats.max().clone())
                    .and_modify(|v| v.1.push(i))
                    .or_insert((vec![], vec![i]));
            }
        }

        // If there are unclustered segments, return early for compaction
        if !unclustered_segments.is_empty() {
            return Ok((ReclusterMode::Compact, unclustered_segments));
        }

<<<<<<< HEAD
        let selected_segments =
            if indices.len() > 1 && blocks_num > self.block_thresholds.block_per_segment {
                let selected = self.fetch_max_depth(points_map, 1.0, max_len)?;
                if selected.is_empty() && small_segments.len() > 1 {
                    // If no segments were selected but small segments exist, use those.
                    small_segments
                } else {
                    selected
                }
=======
        let selected_segments = if indices.len() > 1 && blocks_num > block_per_seg {
            let selected = self.fetch_max_depth(points_map, 1.0, max_len)?;
            if selected.is_empty() && small_segments.len() > 1 {
                // If no segments were selected but small segments exist, use those.
                small_segments
>>>>>>> 9a7ccd99
            } else {
                indices
            };

        Ok((ReclusterMode::Recluster, selected_segments))
    }

    pub fn segment_can_recluster(&self, summary: &Statistics) -> bool {
        if let Some(stats) = &summary.cluster_stats {
            stats.cluster_key_id == self.cluster_key_id
                && (stats.level >= 0
                    || (summary.block_count as usize) < self.block_thresholds.block_per_segment)
        } else {
            false
        }
    }

    #[async_backtrace::framed]
    async fn gather_blocks(
        &self,
        compact_segments: Vec<Arc<CompactSegmentInfo>>,
    ) -> Result<Vec<Arc<BlockMeta>>> {
        // combine all the tasks.
        let mut iter = compact_segments.into_iter();
        let tasks = std::iter::from_fn(|| {
            iter.next().map(|v| {
                async move {
                    v.block_metas()
                        .map_err(|_| ErrorCode::Internal("Failed to get block metas"))
                }
                .in_span(Span::enter_with_local_parent(func_path!()))
            })
        });

        let thread_nums = self.ctx.get_settings().get_max_threads()? as usize;

        let joint = execute_futures_in_parallel(
            tasks,
            thread_nums,
            thread_nums * 2,
            "convert-segments-worker".to_owned(),
        )
        .await?;
        let blocks = joint
            .into_iter()
            .collect::<Result<Vec<_>>>()?
            .into_iter()
            .flatten()
            .collect::<Vec<_>>();
        Ok(blocks)
    }

    fn fetch_max_depth(
        &self,
        points_map: HashMap<Vec<Scalar>, (Vec<usize>, Vec<usize>)>,
        depth_threshold: f64,
        max_len: usize,
    ) -> Result<IndexSet<usize>> {
        let mut max_depth = 0;
        let mut max_point = 0;
        let mut interval_depths = HashMap::new();
        let mut point_overlaps: Vec<Vec<usize>> = Vec::new();
        let mut unfinished_intervals = BTreeMap::new();
        let (keys, values): (Vec<_>, Vec<_>) = points_map.into_iter().unzip();
        let indices = compare_scalars(keys, &self.cluster_key_types)?;
        for (i, idx) in indices.into_iter().enumerate() {
            let start = &values[idx as usize].0;
            let end = &values[idx as usize].1;
            let point_depth = if unfinished_intervals.len() == 1 && Self::check_point(start, end) {
                1
            } else {
                unfinished_intervals.len() + start.len()
            };

            if point_depth > max_depth {
                max_depth = point_depth;
                max_point = i;
            }

            unfinished_intervals
                .values_mut()
                .for_each(|val| *val = cmp::max(*val, point_depth));

            start.iter().for_each(|&idx| {
                unfinished_intervals.insert(idx, point_depth);
            });

            point_overlaps.push(unfinished_intervals.keys().cloned().collect());

            end.iter().for_each(|idx| {
                if let Some(v) = unfinished_intervals.remove(idx) {
                    interval_depths.insert(*idx, v);
                }
            });
        }

        let mut selected_idx = IndexSet::new();
        if !unfinished_intervals.is_empty() {
            warn!(
                "Recluster: unfinished_intervals is not empty after calculate the blocks overlaps"
            );
            // re-sort the unfinished unfinished_intervals firstly.
            unfinished_intervals.keys().for_each(|idx| {
                selected_idx.insert(*idx);
            });
        }

        let sum_depth: usize = interval_depths.values().sum();
        // round the float to 4 decimal places.
        let average_depth =
            (10000.0 * sum_depth as f64 / interval_depths.len() as f64).round() / 10000.0;
        debug!("recluster: average_depth: {}", average_depth);

        // find the max point, gather the indices.
        if average_depth > depth_threshold {
            point_overlaps[max_point].iter().for_each(|idx| {
                selected_idx.insert(*idx);
            });

            let mut left = max_point;
            let mut right = max_point;
            while selected_idx.len() < max_len {
                let left_depth = if left > 0 {
                    let point_overlap = &point_overlaps[left - 1];
                    // Calculate the depth of the point.
                    let depth = point_overlap.len();
                    if point_overlap
                        .iter()
                        .all(|v| interval_depths.get(v) == Some(&1))
                    {
                        // If all overlapping intervals have a depth of 1,
                        // it indicates that these intervals donot overlap significantly.
                        // Set left to indicate that the traversal on the left side is complete.
                        left = 0;
                        0.0
                    } else {
                        depth as f64
                    }
                } else {
                    0.0
                };

                let right_depth = if right < point_overlaps.len() - 1 {
                    let point_overlap = &point_overlaps[right + 1];
                    let depth = point_overlap.len();
                    if point_overlap
                        .iter()
                        .all(|v| interval_depths.get(v) == Some(&1))
                    {
                        // If all overlapping intervals have a depth of 1,
                        // it indicates that these intervals donot overlap significantly.
                        // Set right to indicate that the traversal on the left side is complete.
                        right = point_overlaps.len() - 1;
                        0.0
                    } else {
                        depth as f64
                    }
                } else {
                    0.0
                };

                let max_depth = left_depth.max(right_depth);
                if max_depth <= depth_threshold {
                    break;
                }

                if left_depth >= right_depth {
                    left -= 1;
                    let mut merged_idx = IndexSet::new();
                    point_overlaps[left].iter().for_each(|idx| {
                        merged_idx.insert(*idx);
                    });
                    merged_idx.extend(selected_idx);
                    selected_idx = merged_idx;
                } else {
                    right += 1;
                    point_overlaps[right].iter().for_each(|idx| {
                        selected_idx.insert(*idx);
                    });
                }
            }
        }

        selected_idx.truncate(max_len);
        Ok(selected_idx)
    }

    // block1: [1, 2], block2: [2, 3]. The depth of point '2' is 1.
    pub fn check_point(start: &[usize], end: &[usize]) -> bool {
        if start.len() + end.len() > 3 || start.is_empty() || end.is_empty() {
            return false;
        }

        let set: HashSet<usize> = HashSet::from_iter(start.iter().chain(end.iter()).cloned());
        set.len() == 2
    }
}<|MERGE_RESOLUTION|>--- conflicted
+++ resolved
@@ -342,12 +342,7 @@
                     ) == Ordering::Greater
                 })
             };
-<<<<<<< HEAD
-            (selected_segs_idx.len() > 1 && blocks.len() <= self.block_thresholds.block_per_segment)
-                || unordered()
-=======
             (selected_segs_idx.len() > 1 && blocks.len() <= block_per_seg) || unordered()
->>>>>>> 9a7ccd99
         } else {
             true
         };
@@ -451,11 +446,7 @@
         column_nodes: &ColumnNodes,
         total_rows: usize,
         total_bytes: usize,
-<<<<<<< HEAD
-        task_compressed: usize,
-=======
         total_compressed: usize,
->>>>>>> 9a7ccd99
         level: i32,
     ) -> ReclusterTask {
         if log::log_enabled!(log::Level::Debug) {
@@ -476,11 +467,7 @@
             stats,
             total_rows,
             total_bytes,
-<<<<<<< HEAD
-            task_compressed,
-=======
             total_compressed,
->>>>>>> 9a7ccd99
             level,
         }
     }
@@ -521,14 +508,7 @@
             }
 
             // Skip if segment has more blocks than required and no reclustering is needed
-<<<<<<< HEAD
-            if level < 0
-                && compact_segment.summary.block_count as usize
-                    >= self.block_thresholds.block_per_segment
-            {
-=======
             if level < 0 && compact_segment.summary.block_count as usize >= block_per_seg {
->>>>>>> 9a7ccd99
                 continue;
             }
 
@@ -536,11 +516,7 @@
             if let Some(stats) = &compact_segment.summary.cluster_stats {
                 blocks_num += compact_segment.summary.block_count as usize;
                 // Track small segments for special handling later
-<<<<<<< HEAD
-                if blocks_num < self.block_thresholds.block_per_segment {
-=======
                 if blocks_num < block_per_seg {
->>>>>>> 9a7ccd99
                     small_segments.insert(i);
                 }
                 // Add to indices for potential reclustering
@@ -562,26 +538,17 @@
             return Ok((ReclusterMode::Compact, unclustered_segments));
         }
 
-<<<<<<< HEAD
-        let selected_segments =
-            if indices.len() > 1 && blocks_num > self.block_thresholds.block_per_segment {
-                let selected = self.fetch_max_depth(points_map, 1.0, max_len)?;
-                if selected.is_empty() && small_segments.len() > 1 {
-                    // If no segments were selected but small segments exist, use those.
-                    small_segments
-                } else {
-                    selected
-                }
-=======
         let selected_segments = if indices.len() > 1 && blocks_num > block_per_seg {
             let selected = self.fetch_max_depth(points_map, 1.0, max_len)?;
             if selected.is_empty() && small_segments.len() > 1 {
                 // If no segments were selected but small segments exist, use those.
                 small_segments
->>>>>>> 9a7ccd99
             } else {
-                indices
-            };
+                selected
+            }
+        } else {
+            indices
+        };
 
         Ok((ReclusterMode::Recluster, selected_segments))
     }
