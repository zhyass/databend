//  Copyright 2021 Datafuse Labs.
//
//  Licensed under the Apache License, Version 2.0 (the "License");
//  you may not use this file except in compliance with the License.
//  You may obtain a copy of the License at
//
//      http://www.apache.org/licenses/LICENSE-2.0
//
//  Unless required by applicable law or agreed to in writing, software
//  distributed under the License is distributed on an "AS IS" BASIS,
//  WITHOUT WARRANTIES OR CONDITIONS OF ANY KIND, either express or implied.
//  See the License for the specific language governing permissions and
//  limitations under the License.

use std::sync::Arc;

use common_datablocks::DataBlock;
use common_datavalues::prelude::*;
use common_exception::Result;
use common_fuse_meta::meta::TableSnapshotLite;

use crate::fuse_snapshot::read_snapshots_by_root_file;
use crate::io::TableMetaLocationGenerator;
use crate::sessions::TableContext;
use crate::FuseTable;

pub struct FuseSnapshot<'a> {
    pub ctx: Arc<dyn TableContext>,
    pub table: &'a FuseTable,
}

impl<'a> FuseSnapshot<'a> {
    pub fn new(ctx: Arc<dyn TableContext>, table: &'a FuseTable) -> Self {
        Self { ctx, table }
    }

    pub async fn get_snapshots(self) -> Result<DataBlock> {
        let meta_location_generator = self.table.meta_location_generator.clone();
        let snapshot_location = self.table.snapshot_loc();
        if let Some(snapshot_location) = snapshot_location {
            let snapshot_version = self.table.snapshot_format_version();
            let snapshots = read_snapshots_by_root_file(
                self.ctx.clone(),
                snapshot_location,
                snapshot_version,
                &self.table.operator,
            )
            .await?;
            return self.to_block(&meta_location_generator, &snapshots, snapshot_version);
        }
        Ok(DataBlock::empty_with_schema(FuseSnapshot::schema()))
    }

    fn to_block(
        &self,
        location_generator: &TableMetaLocationGenerator,
        snapshots: &[TableSnapshotLite],
        latest_snapshot_version: u64,
    ) -> Result<DataBlock> {
        let len = snapshots.len();
        let mut snapshot_ids: Vec<Vec<u8>> = Vec::with_capacity(len);
        let mut snapshot_locations: Vec<Vec<u8>> = Vec::with_capacity(len);
        let mut prev_snapshot_ids: Vec<Option<Vec<u8>>> = Vec::with_capacity(len);
        let mut format_versions: Vec<u64> = Vec::with_capacity(len);
        let mut segment_count: Vec<u32> = Vec::with_capacity(len);
        let mut block_count: Vec<u32> = Vec::with_capacity(len);
        let mut row_count: Vec<u32> = Vec::with_capacity(len);
        let mut compressed: Vec<u32> = Vec::with_capacity(len);
        let mut uncompressed: Vec<u32> = Vec::with_capacity(len);
        let mut index_size: Vec<u32> = Vec::with_capacity(len);
        let mut timestamps: Vec<Option<i64>> = Vec::with_capacity(len);
        let mut current_snapshot_version = latest_snapshot_version;
        for s in snapshots {
            snapshot_ids.push(s.snapshot_id.simple().to_string().into_bytes());
            snapshot_locations.push(
                location_generator
                    .snapshot_location_from_uuid(&s.snapshot_id, current_snapshot_version)?
                    .into_bytes(),
            );
            let (id, ver) = match s.prev_snapshot_id {
                Some((id, v)) => (Some(id.simple().to_string().into_bytes()), v),
                None => (None, 0),
            };
            prev_snapshot_ids.push(id);
            format_versions.push(s.format_version);
            segment_count.push(s.segment_count);
            block_count.push(s.block_count);
            row_count.push(s.row_count);
            compressed.push(s.compressed_byte_size);
            uncompressed.push(s.uncompressed_byte_size);
            index_size.push(s.index_size);
            timestamps.push(s.timestamp.map(|dt| (dt.timestamp_micros()) as i64));
            current_snapshot_version = ver;
        }

        Ok(DataBlock::create(FuseSnapshot::schema(), vec![
            Series::from_data(snapshot_ids),
            Series::from_data(snapshot_locations),
            Series::from_data(format_versions),
            Series::from_data(prev_snapshot_ids),
            Series::from_data(segment_count),
            Series::from_data(block_count),
            Series::from_data(row_count),
            Series::from_data(uncompressed),
            Series::from_data(compressed),
            Series::from_data(index_size),
            Series::from_data(timestamps),
        ]))
    }

    pub fn schema() -> Arc<DataSchema> {
        DataSchemaRefExt::create(vec![
            DataField::new("snapshot_id", Vu8::to_data_type()),
            DataField::new("snapshot_location", Vu8::to_data_type()),
            DataField::new("format_version", u64::to_data_type()),
            DataField::new_nullable("previous_snapshot_id", Vu8::to_data_type()),
<<<<<<< HEAD
            DataField::new("segment_count", u64::to_data_type()),
            DataField::new("block_count", u64::to_data_type()),
            DataField::new("row_count", u64::to_data_type()),
            DataField::new("bytes_uncompressed", u64::to_data_type()),
            DataField::new("bytes_compressed", u64::to_data_type()),
            DataField::new("index_size", u64::to_data_type()),
            DataField::new_nullable("timestamp", TimestampType::new_impl()),
=======
            DataField::new("segment_count", u32::to_data_type()),
            DataField::new("block_count", u32::to_data_type()),
            DataField::new("row_count", u32::to_data_type()),
            DataField::new("bytes_uncompressed", u32::to_data_type()),
            DataField::new("bytes_compressed", u32::to_data_type()),
            DataField::new("index_size", u32::to_data_type()),
            DataField::new_nullable("timestamp", TimestampType::new_impl(6)),
>>>>>>> a39c4151
        ])
    }
}<|MERGE_RESOLUTION|>--- conflicted
+++ resolved
@@ -114,7 +114,6 @@
             DataField::new("snapshot_location", Vu8::to_data_type()),
             DataField::new("format_version", u64::to_data_type()),
             DataField::new_nullable("previous_snapshot_id", Vu8::to_data_type()),
-<<<<<<< HEAD
             DataField::new("segment_count", u64::to_data_type()),
             DataField::new("block_count", u64::to_data_type()),
             DataField::new("row_count", u64::to_data_type()),
@@ -122,15 +121,6 @@
             DataField::new("bytes_compressed", u64::to_data_type()),
             DataField::new("index_size", u64::to_data_type()),
             DataField::new_nullable("timestamp", TimestampType::new_impl()),
-=======
-            DataField::new("segment_count", u32::to_data_type()),
-            DataField::new("block_count", u32::to_data_type()),
-            DataField::new("row_count", u32::to_data_type()),
-            DataField::new("bytes_uncompressed", u32::to_data_type()),
-            DataField::new("bytes_compressed", u32::to_data_type()),
-            DataField::new("index_size", u32::to_data_type()),
-            DataField::new_nullable("timestamp", TimestampType::new_impl(6)),
->>>>>>> a39c4151
         ])
     }
 }