set enable_planner_v2 = 1;

select '====SELECT_FROM_NUMBERS====';
select * from numbers(10);

select '====ALIAS====';
select number as a, number + 1 as b from numbers(1);
select number as a, number + 1 as b from numbers(1) group by a, number order by number;

select '====SCALAR_EXPRESSION====';
select interval '1' day, extract(day from to_date('2022-05-13'));

-- Comparison expressions
select '====COMPARISON====';
select * from numbers(10) where number between 1 and 9 and number > 2 and number < 8 and number is not null and number = 5 and number >= 5 and number <= 5;

-- Cast expression
select '====CAST====';
select * from numbers(10) where cast(number as string) = '5';
select * from numbers(10) where try_cast(number as string) = '5';

-- Binary operator
select '====BINARY_OPERATOR====';
select (number + 1 - 2) * 3 / 4 from numbers(1);

-- Functions
select '====FUNCTIONS====';
select sin(cos(number)) from numbers(1);

-- In list
select '====IN_LIST====';
select * from numbers(5) where number in (1, 3);

-- Map access
select '====MAP_ACCESS====';
select parse_json('{"k1": [0, 1, 2]}'):k1[2];
select parse_json('{"k1": [0, 1, 2]}')['k1'][2];
select parse_json('{"k1": {"k2": [0, 1, 2]}}'):k1.k2[2];

-- Aggregator operator
select '====AGGREGATOR====';
create table t(a int, b int);
insert into t values(1, 2), (2, 3), (3, 4);
select sum(a) + 1 from t group by a;
select sum(a) from t group by a;
select sum(a) from t;
select count(a) from t group by a;
select count(a) from t;
select count() from t;
select count() from t group by a;
select count(1) from t;
select count(1) from t group by a;
select count(*) from t;
select sum(a) from t group by a having sum(a) > 1;
select sum(a+1) from t group by a+1 having sum(a+1) = 2;
select sum(a+1) from t group by a+1, b having sum(a+1) > 3;
drop table t;

select 1, sum(number) from numbers_mt(1000000);
select count(*) = count(1) from numbers(1000);
select count(1) from numbers(1000);
select sum(3) from numbers(1000);
select count(null) from numbers(1000);

SELECT max(number) FROM numbers_mt (10) where number > 99999999998;
SELECT max(number) FROM numbers_mt (10) where number > 2;

SELECT number%3 as c1, number%2 as c2 FROM numbers_mt(10000) where number > 2 group by number%3, number%2 order by c1,c2;
SELECT number%3 as c1 FROM numbers_mt(10) where number > 2 group by number%3 order by c1;

CREATE TABLE t(a UInt64 null, b UInt32 null, c UInt32) Engine = Fuse;
INSERT INTO t(a,b, c)  SELECT if (number % 3 = 1, null, number) as a, number + 3 as b, number + 4 as c FROM numbers(10);
-- nullable(u8)
SELECT a%3 as a1, count(1) as ct from t GROUP BY a1 ORDER BY a1,ct;

-- nullable(u8), nullable(u8)
SELECT a%2 as a1, a%3 as a2, count(0) as ct FROM t GROUP BY a1, a2 ORDER BY a1, a2;

-- nullable(u8), u64
SELECT a%2 as a1, to_uint64(c % 3) as c1, count(0) as ct FROM t GROUP BY a1, c1 ORDER BY a1, c1, ct;
-- u64, nullable(u8)
SELECT to_uint64(c % 3) as c1, a%2 as a1, count(0) as ct FROM t GROUP BY a1, c1 ORDER BY a1, c1, ct;

-- aggregator combinator
-- distinct
select sum_distinct(number) from ( select number % 100 as number from numbers(100000));
select count_distinct(number) from ( select number % 100 as number from numbers(100000));
select sum_distinct(number) /  count_distinct(number) = avg_distinct(number) from ( select number % 100 as number from numbers(100000));

-- if
select sum_if(number, number >= 100000 - 1) from numbers(100000);
select sum_if(number, number > 100) /  count_if(number,  number > 100) = avg_if(number,  number > 100) from numbers(100000);
select count_if(number, number>9) from numbers(10);

-- boolean
select sum(number > 314) from numbers(1000);
select avg(number > 314) from numbers(1000);

drop table t;

-- Inner join
select '====INNER_JOIN====';
create table t(a int);
insert into t values(1),(2),(3);
create table t1(b float);
insert into t1 values(1.0),(2.0),(3.0);
create table t2(c smallint unsigned null);
insert into t2 values(1),(2),(null);

select * from t inner join t1 on t.a = t1.b;
select * from t inner join t2 on t.a = t2.c;
select * from t inner join t2 on t.a = t2.c + 1;
select * from t inner join t2 on t.a = t2.c + 1 and t.a - 1 = t2.c;
select * from t1 inner join t on t.a = t1.b;
select * from t2 inner join t on t.a = t2.c;
select * from t2 inner join t on t.a = t2.c + 1;
select * from t2 inner join t on t.a = t2.c + 1 and t.a - 1 = t2.c;
select count(*) from numbers(1000) as t inner join numbers(1000) as t1 on t.number = t1.number;

-- order by
select '====ORDER_BY====';
SELECT number%3 as c1, number%2 as c2 FROM numbers_mt (10) order by c1 desc, c2 asc;
SELECT number, null from numbers(3) order by number desc;
SELECT number%3 as c1, number%2 as c2 FROM numbers_mt (10) order by c1, number desc;
SELECT SUM(number) AS s FROM numbers_mt(10) GROUP BY number ORDER BY s;
create table t3(a int, b int);
insert into t3 values(1,2),(2,3);
drop table t;
drop table t1;
drop table t2;
drop table t3;

-- Select without from
select '====SELECT_WITHOUT_FROM====';
select 1 + 1;
select to_int(8);
select 'new_planner';
select *; -- {ErrorCode 1065}

-- limit
select '=== Test limit ===';
select number from numbers(100) order by number asc limit 10;
select '==================';
select number*2 as number from numbers(100) order by number limit 10;
select '=== Test limit n, m ===';
select number from numbers(100) order by number asc limit 10, 10;
select '==================';
select number-2 as number from numbers(100) order by number asc limit 10, 10;
select '=== Test limit with offset ===';
select number from numbers(100) order by number asc limit 10 offset 10;
select '==============================';
select number/2 as number from numbers(100) order by number asc limit 10 offset 10;
select '=== Test offset ===';
select number from numbers(10) order by number asc offset 5;
select '===================';
select number+number as number from numbers(10) order by number asc offset 5;

-- Memory engine
select '====Memory Table====';
drop table if exists temp;
create table temp (a int) engine = Memory;
insert into temp values (1);
select a from temp;
drop table temp;

-- subquery in from
select '=== Test Subquery In From ===';
create table t(a int, b int);
insert into t values(1, 2),(2, 3);
select t1.a from (select * from t) as t1;
SELECT a,b,count() from (SELECT cast((number%4) AS bigint) as a, cast((number%20) AS bigint) as b from numbers(100)) group by a,b order by a,b limit 3 ;
drop table t;

select '====Context Function====';
use default;
select database();

<<<<<<< HEAD
-- distinct
select '==== Distinct =====';
SELECT DISTINCT * FROM numbers(3) ORDER BY  number;
SELECT DISTINCT 1 FROM numbers(3);
SELECT DISTINCT (number %3) as c FROM numbers(1000) ORDER BY c;
SELECT DISTINCT count(number %3) as c FROM numbers(10)  group by number % 3 ORDER BY c;
=======
-- Inner join with using
select '===Inner Join with Using===';
drop table if exists t1;
create table t1(a int, b int);
insert into t1 values(7, 8), (3, 4), (5, 6);
drop table if exists t2;
create table t2(a int, d int);
insert into t2 values(1, 2), (3, 4), (5, 6);
select * from t1 join t2 using(a);
select t1.a from t1 join t2 using(a);
select t2.d from t1 join t2 using(a);
select * from t1 natural join t2;
drop table t1;
drop table t2;
>>>>>>> 7bf61aaf

set enable_planner_v2 = 0;<|MERGE_RESOLUTION|>--- conflicted
+++ resolved
@@ -175,14 +175,13 @@
 use default;
 select database();
 
-<<<<<<< HEAD
 -- distinct
 select '==== Distinct =====';
 SELECT DISTINCT * FROM numbers(3) ORDER BY  number;
 SELECT DISTINCT 1 FROM numbers(3);
 SELECT DISTINCT (number %3) as c FROM numbers(1000) ORDER BY c;
 SELECT DISTINCT count(number %3) as c FROM numbers(10)  group by number % 3 ORDER BY c;
-=======
+
 -- Inner join with using
 select '===Inner Join with Using===';
 drop table if exists t1;
@@ -197,6 +196,5 @@
 select * from t1 natural join t2;
 drop table t1;
 drop table t2;
->>>>>>> 7bf61aaf
 
 set enable_planner_v2 = 0;